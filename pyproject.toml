[tool.poetry]
name = "openhands-ai"
version = "0.21.0"
description = "OpenHands: Code Less, Make More"
authors = ["OpenHands"]
license = "MIT"
readme = "README.md"
repository = "https://github.com/All-Hands-AI/OpenHands"
packages = [
  { include = "openhands/**/*" }
]

[tool.poetry.dependencies]
python = "^3.12"
datasets = "*"
pandas = "*"
litellm = "^1.55.4"
google-generativeai = "*" # To use litellm with Gemini Pro API
google-api-python-client = "*" # For Google Sheets API
google-auth-httplib2 = "*" # For Google Sheets authentication
google-auth-oauthlib = "*" # For Google Sheets OAuth
termcolor = "*"
seaborn = "*"
docker = "*"
fastapi = "*"
toml = "*"
uvicorn = "*"
types-toml = "*"
numpy = "*"
json-repair = "*"
browsergym-core = "0.10.2" # integrate browsergym-core as the browsing interface
html2text = "*"
e2b = ">=1.0.5,<1.1.0"
pexpect = "*"
jinja2 = "^3.1.3"
python-multipart = "*"
boto3 = "*"
minio = "^7.2.8"
gevent = "^24.2.1"
pyarrow = "19.0.0" # transitive dependency, pinned here to avoid conflicts
tenacity = ">=8.5,<10.0"
zope-interface = "7.2"
pathspec = "^0.12.1"
google-cloud-aiplatform = "*"
anthropic = {extras = ["vertex"], version = "*"}
grep-ast = "0.3.3"
tree-sitter = "0.21.3"
bashlex = "^0.18"
pyjwt = "^2.9.0"
dirhash = "*"
python-frontmatter = "^1.1.0"
python-docx = "*"
PyPDF2 = "*"
python-pptx = "*"
pylatexenc = "*"
tornado = "*"
python-dotenv = "*"
pylcs = "^0.1.1"
whatthepatch = "^1.0.6"
protobuf = "^4.21.6,<5.0.0" # chromadb currently fails on 5.0+
opentelemetry-api = "1.25.0"
opentelemetry-exporter-otlp-proto-grpc = "1.25.0"
modal = ">=0.66.26,<0.73.0"
runloop-api-client = "0.13.0"
libtmux = ">=0.37,<0.40"
pygithub = "^2.5.0"
<<<<<<< HEAD
openhands-aci = "^0.1.1"
colormath = "^3.0.0"
=======
joblib = "*"
openhands-aci = "0.1.9"
python-socketio = "^5.11.4"
redis = "^5.2.0"
sse-starlette = "^2.1.3"
>>>>>>> e6199299

[tool.poetry.group.llama-index.dependencies]
llama-index = "*"
llama-index-vector-stores-chroma = "*"
chromadb = "*"
llama-index-embeddings-huggingface = "*"
torch = "2.5.1"
llama-index-embeddings-azure-openai = "*"
llama-index-embeddings-ollama = "*"
voyageai = "*"
llama-index-embeddings-voyageai = "*"

[tool.poetry.group.dev.dependencies]
ruff = "0.9.2"
mypy = "1.14.1"
pre-commit = "4.1.0"
build = "*"

[tool.poetry.group.test.dependencies]
pytest = "*"
pytest-cov = "*"
pytest-asyncio = "*"
pytest-forked = "*"
pytest-xdist = "*"
flake8 = "*"
openai = "*"
pandas = "*"
reportlab = "*"

[tool.coverage.run]
concurrency = ["gevent"]


[tool.poetry.group.runtime.dependencies]
jupyterlab = "*"
notebook = "*"
jupyter_kernel_gateway = "*"
flake8 = "*"

[build-system]
build-backend = "poetry.core.masonry.api"
requires = [
  "poetry-core",
]

[tool.autopep8]
# autopep8 fights with mypy on line length issue
ignore = [ "E501" ]

[tool.black]
# prevent black (if installed) from changing single quotes to double quotes
skip-string-normalization = true

[tool.ruff.lint]
select = ["D"]
# ignore warnings for missing docstrings
ignore = ["D1"]

[tool.ruff.lint.pydocstyle]
convention = "google"


[tool.poetry.group.evaluation.dependencies]
streamlit = "*"
whatthepatch = "*"
retry = "*"
evaluate = "*"
swebench = { git = "https://github.com/All-Hands-AI/SWE-bench.git" }
commit0 = "*"
func_timeout = "*"
sympy = "*"
gdown = "*"
matplotlib = "*"
seaborn = "*"
tabulate = "*"
browsergym = "0.10.2"
browsergym-webarena = "0.10.2"
browsergym-miniwob = "0.10.2"
browsergym-visualwebarena = "0.10.2"

[tool.poetry-dynamic-versioning]
enable = true
style = "semver"

[tool.poetry.scripts]
openhands = "openhands.core.cli:main"<|MERGE_RESOLUTION|>--- conflicted
+++ resolved
@@ -64,16 +64,11 @@
 runloop-api-client = "0.13.0"
 libtmux = ">=0.37,<0.40"
 pygithub = "^2.5.0"
-<<<<<<< HEAD
-openhands-aci = "^0.1.1"
-colormath = "^3.0.0"
-=======
 joblib = "*"
 openhands-aci = "0.1.9"
 python-socketio = "^5.11.4"
 redis = "^5.2.0"
 sse-starlette = "^2.1.3"
->>>>>>> e6199299
 
 [tool.poetry.group.llama-index.dependencies]
 llama-index = "*"
