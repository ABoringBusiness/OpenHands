--- conflicted
+++ resolved
@@ -5,26 +5,19 @@
 
 from openhands.agenthub.codeact_agent.codeact_agent import CodeActAgent
 from openhands.agenthub.codeact_agent.function_calling import (
-<<<<<<< HEAD
     get_tools,
     response_to_actions,
 )
 from openhands.agenthub.codeact_agent.tools import (
-=======
->>>>>>> 2e4911dc
     BrowserTool,
     CmdRunTool,
-    FileEditorTool,
     GlobTool,
     GrepTool,
     IPythonTool,
     LLMBasedFileEditTool,
+    StrReplaceEditorTool,
     ThinkTool,
     WebReadTool,
-)
-from openhands.agenthub.codeact_agent.tools.browser import (
-    _BROWSER_DESCRIPTION,
-    _BROWSER_TOOL_DESCRIPTION,
 )
 from openhands.agenthub.codeact_agent.tools.browser import (
     _BROWSER_DESCRIPTION,
@@ -161,10 +154,10 @@
 
 
 def test_str_replace_editor_tool():
-    assert FileEditorTool['type'] == 'function'
-    assert FileEditorTool['function']['name'] == 'file_editor'
-
-    properties = FileEditorTool['function']['parameters']['properties']
+    assert StrReplaceEditorTool['type'] == 'function'
+    assert StrReplaceEditorTool['function']['name'] == 'str_replace_editor'
+
+    properties = StrReplaceEditorTool['function']['parameters']['properties']
     assert 'command' in properties
     assert 'path' in properties
     assert 'file_text' in properties
@@ -172,7 +165,7 @@
     assert 'new_str' in properties
     assert 'insert_line' in properties
 
-    assert FileEditorTool['function']['parameters']['required'] == [
+    assert StrReplaceEditorTool['function']['parameters']['required'] == [
         'command',
         'path',
     ]
@@ -325,7 +318,6 @@
     assert len(messages) == 1
 
 
-<<<<<<< HEAD
 def test_grep_tool():
     assert GrepTool['type'] == 'function'
     assert GrepTool['function']['name'] == 'grep'
@@ -357,7 +349,8 @@
     assert 'thought' in properties
 
     assert ThinkTool['function']['parameters']['required'] == ['thought']
-=======
+
+
 def test_enhance_messages_adds_newlines_between_consecutive_user_messages(
     agent: CodeActAgent,
 ):
@@ -418,5 +411,4 @@
     assert agent.prompt_manager.add_examples_to_initial_message.call_count == 1
     assert (
         agent.prompt_manager.enhance_message.call_count == 5
-    )  # Called for each user message
->>>>>>> 2e4911dc
+    )  # Called for each user message