--- conflicted
+++ resolved
@@ -350,11 +350,7 @@
                         arguments={
                             'outputs': {'content': 'outputs content'},
                             'task_completed': None,
-<<<<<<< HEAD
-                            'message_text': '',
-=======
                             'final_thought': '',
->>>>>>> 2e4911dc
                         },
                     ),
                 ),
