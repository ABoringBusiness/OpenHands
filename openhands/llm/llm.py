--- conflicted
+++ resolved
@@ -19,11 +19,6 @@
 from litellm import completion_cost as litellm_completion_cost
 from litellm.exceptions import (
     RateLimitError,
-<<<<<<< HEAD
-    ServiceUnavailableError,
-    Timeout,
-=======
->>>>>>> 1a7003a7
 )
 from litellm.types.utils import CostPerToken, ModelResponse, Usage
 from litellm.utils import create_pretrained_tokenizer
@@ -42,20 +37,7 @@
 __all__ = ['LLM']
 
 # tuple of exceptions to retry on
-<<<<<<< HEAD
-LLM_RETRY_EXCEPTIONS: tuple[type[Exception], ...] = (
-    APIConnectionError,
-    # FIXME: APIError is useful on 502 from a proxy for example,
-    # but it also retries on other errors that are permanent
-    APIError,
-    InternalServerError,
-    RateLimitError,
-    ServiceUnavailableError,
-    Timeout,
-)
-=======
 LLM_RETRY_EXCEPTIONS: tuple[type[Exception], ...] = (RateLimitError,)
->>>>>>> 1a7003a7
 
 # cache prompt supporting models
 # remove this when we gemini and deepseek are supported
