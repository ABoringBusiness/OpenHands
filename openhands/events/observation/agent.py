--- conflicted
+++ resolved
@@ -28,12 +28,13 @@
 
 
 @dataclass
-<<<<<<< HEAD
 class RecallObservation(Observation):
     """The output of a recall action."""
 
     observation: str = ObservationType.RECALL
-=======
+
+
+@dataclass
 class AgentThinkObservation(Observation):
     """The output of a think action.
 
@@ -42,7 +43,6 @@
     """
 
     observation: str = ObservationType.THINK
->>>>>>> 0f07805a
 
     @property
     def message(self) -> str:
