import os

from pydantic import BaseModel, Field


class SandboxConfig(BaseModel):
    """Configuration for the sandbox.

    Attributes:
        remote_runtime_api_url: The hostname for the Remote Runtime API.
        local_runtime_url: The default hostname for the local runtime. You may want to change to http://host.docker.internal for DIND environments
        base_container_image: The base container image from which to build the runtime image.
        runtime_container_image: The runtime container image to use.
        user_id: The user ID for the sandbox.
        timeout: The timeout for the default sandbox action execution.
        remote_runtime_init_timeout: The timeout for the remote runtime to start.
        remote_runtime_api_timeout: The timeout for the remote runtime API requests.
        enable_auto_lint: Whether to enable auto-lint.
        use_host_network: Whether to use the host network.
        initialize_plugins: Whether to initialize plugins.
        force_rebuild_runtime: Whether to force rebuild the runtime image.
        runtime_extra_deps: The extra dependencies to install in the runtime image (typically used for evaluation).
            This will be rendered into the end of the Dockerfile that builds the runtime image.
            It can contain any valid shell commands (e.g., pip install numpy).
            The path to the interpreter is available as $OH_INTERPRETER_PATH,
            which can be used to install dependencies for the OH-specific Python interpreter.
        runtime_startup_env_vars: The environment variables to set at the launch of the runtime.
            This is a dictionary of key-value pairs.
            This is useful for setting environment variables that are needed by the runtime.
            For example, for specifying the base url of website for browsergym evaluation.
        browsergym_eval_env: The BrowserGym environment to use for evaluation.
            Default is None for general purpose browsing. Check evaluation/miniwob and evaluation/webarena for examples.
        platform: The platform on which the image should be built. Default is None.
        remote_runtime_resource_factor: Factor to scale the resource allocation for remote runtime.
            Must be one of [1, 2, 4, 8]. Will only be used if the runtime is remote.
        enable_gpu: Whether to enable GPU.
        docker_runtime_kwargs: Additional keyword arguments to pass to the Docker runtime when running containers.
            This should be a JSON string that will be parsed into a dictionary.
    """

    remote_runtime_api_url: str | None = Field(default='http://localhost:8000')
    local_runtime_url: str = Field(default='http://localhost')
    keep_runtime_alive: bool = Field(default=False)
    rm_all_containers: bool = Field(default=False)
    api_key: str | None = Field(default=None)
    base_container_image: str = Field(
        default='nikolaik/python-nodejs:python3.12-nodejs22'
    )
    runtime_container_image: str | None = Field(default=None)
    user_id: int = Field(default=os.getuid() if hasattr(os, 'getuid') else 1000)
    timeout: int = Field(default=120)
    remote_runtime_init_timeout: int = Field(default=180)
    remote_runtime_api_timeout: int = Field(default=10)
    remote_runtime_enable_retries: bool = Field(default=False)
    remote_runtime_class: str | None = Field(
<<<<<<< HEAD
        default=None
=======
        default='sysbox'
>>>>>>> 1a7003a7
    )  # can be "None" (default to gvisor) or "sysbox" (support docker inside runtime + more stable)
    enable_auto_lint: bool = Field(
        default=False  # once enabled, OpenHands would lint files after editing
    )
    use_host_network: bool = Field(default=False)
    runtime_extra_build_args: list[str] | None = Field(default=None)
    initialize_plugins: bool = Field(default=True)
    force_rebuild_runtime: bool = Field(default=False)
    runtime_extra_deps: str | None = Field(default=None)
    runtime_startup_env_vars: dict[str, str] = Field(default_factory=dict)
    browsergym_eval_env: str | None = Field(default=None)
    platform: str | None = Field(default=None)
    close_delay: int = Field(default=15)
    remote_runtime_resource_factor: int = Field(default=1)
    enable_gpu: bool = Field(default=False)
    docker_runtime_kwargs: str | None = Field(default=None)

    model_config = {'extra': 'forbid'}<|MERGE_RESOLUTION|>--- conflicted
+++ resolved
@@ -53,11 +53,7 @@
     remote_runtime_api_timeout: int = Field(default=10)
     remote_runtime_enable_retries: bool = Field(default=False)
     remote_runtime_class: str | None = Field(
-<<<<<<< HEAD
-        default=None
-=======
         default='sysbox'
->>>>>>> 1a7003a7
     )  # can be "None" (default to gvisor) or "sysbox" (support docker inside runtime + more stable)
     enable_auto_lint: bool = Field(
         default=False  # once enabled, OpenHands would lint files after editing
