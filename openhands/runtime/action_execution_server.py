--- conflicted
+++ resolved
@@ -162,15 +162,8 @@
         self.start_time = time.time()
         self.last_execution_time = self.start_time
         self._initialized = False
-<<<<<<< HEAD
-        self.memory_monitor = MemoryMonitor(
-            enable=os.environ.get('RUNTIME_MEMORY_MONITOR', 'False').lower()
-            in ['true', '1', 'yes']
-        )
-=======
 
         self.max_memory_gb: int | None = None
->>>>>>> 7e359eda
         if _override_max_memory_gb := os.environ.get('RUNTIME_MAX_MEMORY_GB', None):
             self.max_memory_gb = int(_override_max_memory_gb)
             logger.info(
@@ -179,6 +172,10 @@
         else:
             logger.info('No max memory limit set, using all available system memory')
 
+        self.memory_monitor = MemoryMonitor(
+            enable=os.environ.get('RUNTIME_MEMORY_MONITOR', 'False').lower()
+            in ['true', '1', 'yes']
+        )
         self.memory_monitor.start_monitoring()
 
     @property
