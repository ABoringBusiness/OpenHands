import os
import re
import time
import traceback
import uuid
from enum import Enum

import bashlex
import libtmux

from openhands.core.logger import openhands_logger as logger
from openhands.events.action import CmdRunAction
from openhands.events.observation import ErrorObservation
from openhands.events.observation.commands import (
    CMD_OUTPUT_PS1_END,
    CmdOutputMetadata,
    CmdOutputObservation,
)
from openhands.utils.shutdown_listener import should_continue


def split_bash_commands(commands):
    if not commands.strip():
        return ['']
    try:
        parsed = bashlex.parse(commands)
    except (bashlex.errors.ParsingError, NotImplementedError):
        logger.debug(
            f'Failed to parse bash commands\n'
            f'[input]: {commands}\n'
            f'[warning]: {traceback.format_exc()}\n'
            f'The original command will be returned as is.'
        )
        # If parsing fails, return the original commands
        return [commands]

    result: list[str] = []
    last_end = 0

    for node in parsed:
        start, end = node.pos

        # Include any text between the last command and this one
        if start > last_end:
            between = commands[last_end:start]
            logger.debug(f'BASH PARSING between: {between}')
            if result:
                result[-1] += between.rstrip()
            elif between.strip():
                # THIS SHOULD NOT HAPPEN
                result.append(between.rstrip())

        # Extract the command, preserving original formatting
        command = commands[start:end].rstrip()
        logger.debug(f'BASH PARSING command: {command}')
        result.append(command)

        last_end = end

    # Add any remaining text after the last command to the last command
    remaining = commands[last_end:].rstrip()
    logger.debug(f'BASH PARSING remaining: {remaining}')
    if last_end < len(commands) and result:
        result[-1] += remaining
        logger.debug(f'BASH PARSING result[-1] += remaining: {result[-1]}')
    elif last_end < len(commands):
        if remaining:
            result.append(remaining)
            logger.debug(f'BASH PARSING result.append(remaining): {result[-1]}')
    return result


def escape_bash_special_chars(command: str) -> str:
    r"""
    Escapes characters that have different interpretations in bash vs python.
    Specifically handles escape sequences like \;, \|, \&, etc.
    """
    if command.strip() == '':
        return ''

    try:
        parts = []
        last_pos = 0

        def visit_node(node):
            nonlocal last_pos
            if (
                node.kind == 'redirect'
                and hasattr(node, 'heredoc')
                and node.heredoc is not None
            ):
                # We're entering a heredoc - preserve everything as-is until we see EOF
                # Store the heredoc end marker (usually 'EOF' but could be different)
                between = command[last_pos : node.pos[0]]
                parts.append(between)
                # Add the heredoc start marker
                parts.append(command[node.pos[0] : node.heredoc.pos[0]])
                # Add the heredoc content as-is
                parts.append(command[node.heredoc.pos[0] : node.heredoc.pos[1]])
                last_pos = node.pos[1]
                return

            if node.kind == 'word':
                # Get the raw text between the last position and current word
                between = command[last_pos : node.pos[0]]
                word_text = command[node.pos[0] : node.pos[1]]

                # Add the between text, escaping special characters
                between = re.sub(r'\\([;&|><])', r'\\\\\1', between)
                parts.append(between)

                # Check if word_text is a quoted string or command substitution
                if (
                    (word_text.startswith('"') and word_text.endswith('"'))
                    or (word_text.startswith("'") and word_text.endswith("'"))
                    or (word_text.startswith('$(') and word_text.endswith(')'))
                    or (word_text.startswith('`') and word_text.endswith('`'))
                ):
                    # Preserve quoted strings, command substitutions, and heredoc content as-is
                    parts.append(word_text)
                else:
                    # Escape special chars in unquoted text
                    word_text = re.sub(r'\\([;&|><])', r'\\\\\1', word_text)
                    parts.append(word_text)

                last_pos = node.pos[1]
                return

            # Visit child nodes
            if hasattr(node, 'parts'):
                for part in node.parts:
                    visit_node(part)

        # Process all nodes in the AST
        nodes = list(bashlex.parse(command))
        for node in nodes:
            between = command[last_pos : node.pos[0]]
            between = re.sub(r'\\([;&|><])', r'\\\\\1', between)
            parts.append(between)
            last_pos = node.pos[0]
            visit_node(node)

        # Handle any remaining text after the last word
        remaining = command[last_pos:]
        parts.append(remaining)
        return ''.join(parts)
    except (bashlex.errors.ParsingError, NotImplementedError):
        logger.debug(
            f'Failed to parse bash commands for special characters escape\n'
            f'[input]: {command}\n'
            f'[warning]: {traceback.format_exc()}\n'
            f'The original command will be returned as is.'
        )
        return command


class BashCommandStatus(Enum):
    CONTINUE = 'continue'
    COMPLETED = 'completed'
    NO_CHANGE_TIMEOUT = 'no_change_timeout'
    HARD_TIMEOUT = 'hard_timeout'


def _remove_command_prefix(command_output: str, command: str) -> str:
    return command_output.lstrip().removeprefix(command.lstrip()).lstrip()


class BashSession:
    POLL_INTERVAL = 0.5
    HISTORY_LIMIT = 10_000
    PS1 = CmdOutputMetadata.to_ps1_prompt()

    def __init__(
        self,
        work_dir: str,
        username: str | None = None,
        no_change_timeout_seconds: int = 30,
        max_memory_mb: int = 4 * 1024,  # 4GB
    ):
        self.NO_CHANGE_TIMEOUT_SECONDS = no_change_timeout_seconds
        self.work_dir = work_dir
        self.username = username
        self._initialized = False
        self.max_memory_mb = max_memory_mb

    def initialize(self):
        self.server = libtmux.Server()
<<<<<<< HEAD
        window_command = f'prlimit --as={self.max_memory_mb * 1024 * 1024} /bin/bash'
        if self.username:
            # This starts a non-login (new) shell for the given user
            # Note: prlimit will apply to the bash process after su
            window_command = (
                f'prlimit --as={self.max_memory_mb * 1024 * 1024} su {self.username} -'
            )
=======
        window_command = '/bin/bash'
        if self.username in ['root', 'openhands']:
            # This starts a non-login (new) shell for the given user
            window_command = f'su {self.username} -'
        # otherwise, we are running as the CURRENT USER (e.g., when running LocalRuntime)
>>>>>>> 5fa2634d

        logger.debug(f'Initializing bash session with command: {window_command}')
        session_name = f'openhands-{self.username}-{uuid.uuid4()}'
        self.session = self.server.new_session(
            session_name=session_name,
            start_directory=self.work_dir,
            kill_session=True,
            x=1000,
            y=1000,
        )

        # Set history limit to a large number to avoid losing history
        # https://unix.stackexchange.com/questions/43414/unlimited-history-in-tmux
        self.session.set_option('history-limit', str(self.HISTORY_LIMIT), _global=True)
        self.session.history_limit = self.HISTORY_LIMIT
        # We need to create a new pane because the initial pane's history limit is (default) 2000
        _initial_window = self.session.attached_window
        self.window = self.session.new_window(
            window_name='bash',
            window_shell=window_command,
            start_directory=self.work_dir,
        )
        self.pane = self.window.attached_pane
        logger.debug(f'pane: {self.pane}; history_limit: {self.session.history_limit}')
        _initial_window.kill_window()

        # Configure bash to use simple PS1 and disable PS2
        self.pane.send_keys(
            f'export PROMPT_COMMAND=\'export PS1="{self.PS1}"\'; export PS2=""'
        )
        time.sleep(0.1)  # Wait for command to take effect
        self._clear_screen()

        # Store the last command for interactive input handling
        self.prev_status: BashCommandStatus | None = None
        self.prev_output: str = ''
        self._closed: bool = False
        logger.debug(f'Bash session initialized with work dir: {self.work_dir}')

        # Maintain the current working directory
        self._cwd = os.path.abspath(self.work_dir)
        self._initialized = True

    def __del__(self):
        """Ensure the session is closed when the object is destroyed."""
        self.close()

    def _get_pane_content(self) -> str:
        """Capture the current pane content and update the buffer."""
        content = '\n'.join(
            map(
                # avoid double newlines
                lambda line: line.rstrip(),
                self.pane.cmd('capture-pane', '-J', '-pS', '-').stdout,
            )
        )
        return content

    def close(self):
        """Clean up the session."""
        if self._closed:
            return
        self.session.kill_session()
        self._closed = True

    @property
    def cwd(self):
        return self._cwd

    def _is_special_key(self, command: str) -> bool:
        """Check if the command is a special key."""
        # Special keys are of the form C-<key>
        _command = command.strip()
        return _command.startswith('C-') and len(_command) == 3

    def _clear_screen(self):
        """Clear the tmux pane screen and history."""
        self.pane.send_keys('C-l', enter=False)
        time.sleep(0.1)
        self.pane.cmd('clear-history')

    def _get_command_output(
        self,
        command: str,
        raw_command_output: str,
        metadata: CmdOutputMetadata,
        continue_prefix: str = '',
    ) -> str:
        """Get the command output with the previous command output removed.

        Args:
            command: The command that was executed.
            raw_command_output: The raw output from the command.
            metadata: The metadata object to store prefix/suffix in.
            continue_prefix: The prefix to add to the command output if it's a continuation of the previous command.
        """
        # remove the previous command output from the new output if any
        if self.prev_output:
            command_output = raw_command_output.removeprefix(self.prev_output)
            metadata.prefix = continue_prefix
        else:
            command_output = raw_command_output
        self.prev_output = raw_command_output  # update current command output anyway
        command_output = _remove_command_prefix(command_output, command)
        return command_output.rstrip()

    def _handle_completed_command(
        self, command: str, pane_content: str, ps1_matches: list[re.Match]
    ) -> CmdOutputObservation:
        is_special_key = self._is_special_key(command)
        assert len(ps1_matches) >= 1, (
            f'Expected at least one PS1 metadata block, but got {len(ps1_matches)}.\n'
            f'---FULL OUTPUT---\n{pane_content!r}\n---END OF OUTPUT---'
        )
        metadata = CmdOutputMetadata.from_ps1_match(ps1_matches[-1])

        # Special case where the previous command output is truncated due to history limit
        # We should get the content BEFORE the last PS1 prompt
        get_content_before_last_match = bool(len(ps1_matches) == 1)

        # Update the current working directory if it has changed
        if metadata.working_dir != self._cwd and metadata.working_dir:
            self._cwd = metadata.working_dir

        logger.debug(f'COMMAND OUTPUT: {pane_content}')
        # Extract the command output between the two PS1 prompts
        raw_command_output = self._combine_outputs_between_matches(
            pane_content,
            ps1_matches,
            get_content_before_last_match=get_content_before_last_match,
        )

        if get_content_before_last_match:
            # Count the number of lines in the truncated output
            num_lines = len(raw_command_output.splitlines())
            metadata.prefix = f'[Previous command outputs are truncated. Showing the last {num_lines} lines of the output below.]\n'

        metadata.suffix = (
            f'\n[The command completed with exit code {metadata.exit_code}.]'
            if not is_special_key
            else f'\n[The command completed with exit code {metadata.exit_code}. CTRL+{command[-1].upper()} was sent.]'
        )
        command_output = self._get_command_output(
            command,
            raw_command_output,
            metadata,
        )
        self.prev_status = BashCommandStatus.COMPLETED
        self.prev_output = ''  # Reset previous command output
        self._ready_for_next_command()
        return CmdOutputObservation(
            content=command_output,
            command=command,
            metadata=metadata,
        )

    def _handle_nochange_timeout_command(
        self,
        command: str,
        pane_content: str,
        ps1_matches: list[re.Match],
    ) -> CmdOutputObservation:
        self.prev_status = BashCommandStatus.NO_CHANGE_TIMEOUT
        if len(ps1_matches) != 1:
            logger.warning(
                'Expected exactly one PS1 metadata block BEFORE the execution of a command, '
                f'but got {len(ps1_matches)} PS1 metadata blocks:\n---\n{pane_content!r}\n---'
            )
        raw_command_output = self._combine_outputs_between_matches(
            pane_content, ps1_matches
        )
        metadata = CmdOutputMetadata()  # No metadata available
        metadata.suffix = (
            f'\n[The command has no new output after {self.NO_CHANGE_TIMEOUT_SECONDS} seconds. '
            "You may wait longer to see additional output by sending empty command '', "
            'send other commands to interact with the current process, '
            'or send keys to interrupt/kill the command.]'
        )
        command_output = self._get_command_output(
            command,
            raw_command_output,
            metadata,
            continue_prefix='[Below is the output of the previous command.]\n',
        )
        return CmdOutputObservation(
            content=command_output,
            command=command,
            metadata=metadata,
        )

    def _handle_hard_timeout_command(
        self,
        command: str,
        pane_content: str,
        ps1_matches: list[re.Match],
        timeout: float,
    ) -> CmdOutputObservation:
        self.prev_status = BashCommandStatus.HARD_TIMEOUT
        if len(ps1_matches) != 1:
            logger.warning(
                'Expected exactly one PS1 metadata block BEFORE the execution of a command, '
                f'but got {len(ps1_matches)} PS1 metadata blocks:\n---\n{pane_content!r}\n---'
            )
        raw_command_output = self._combine_outputs_between_matches(
            pane_content, ps1_matches
        )
        metadata = CmdOutputMetadata()  # No metadata available
        metadata.suffix = (
            f'\n[The command timed out after {timeout} seconds. '
            "You may wait longer to see additional output by sending empty command '', "
            'send other commands to interact with the current process, '
            'or send keys to interrupt/kill the command.]'
        )
        command_output = self._get_command_output(
            command,
            raw_command_output,
            metadata,
            continue_prefix='[Below is the output of the previous command.]\n',
        )

        return CmdOutputObservation(
            command=command,
            content=command_output,
            metadata=metadata,
        )

    def _ready_for_next_command(self):
        """Reset the content buffer for a new command."""
        # Clear the current content
        self._clear_screen()

    def _combine_outputs_between_matches(
        self,
        pane_content: str,
        ps1_matches: list[re.Match],
        get_content_before_last_match: bool = False,
    ) -> str:
        """Combine all outputs between PS1 matches.

        Args:
            pane_content: The full pane content containing PS1 prompts and command outputs
            ps1_matches: List of regex matches for PS1 prompts
            get_content_before_last_match: when there's only one PS1 match, whether to get
                the content before the last PS1 prompt (True) or after the last PS1 prompt (False)
        Returns:
            Combined string of all outputs between matches
        """
        if len(ps1_matches) == 1:
            if get_content_before_last_match:
                # The command output is the content before the last PS1 prompt
                return pane_content[: ps1_matches[0].start()]
            else:
                # The command output is the content after the last PS1 prompt
                return pane_content[ps1_matches[0].end() + 1 :]
        elif len(ps1_matches) == 0:
            return pane_content
        combined_output = ''
        for i in range(len(ps1_matches) - 1):
            # Extract content between current and next PS1 prompt
            output_segment = pane_content[
                ps1_matches[i].end() + 1 : ps1_matches[i + 1].start()
            ]
            combined_output += output_segment + '\n'
        logger.debug(f'COMBINED OUTPUT: {combined_output}')
        return combined_output

    def execute(self, action: CmdRunAction) -> CmdOutputObservation | ErrorObservation:
        """Execute a command in the bash session."""
        if not self._initialized:
            raise RuntimeError('Bash session is not initialized')

        # Strip the command of any leading/trailing whitespace
        logger.debug(f'RECEIVED ACTION: {action}')
        command = action.command.strip()
        is_input: bool = action.is_input

        # If the previous command is not completed, we need to check if the command is empty
        if self.prev_status not in {
            BashCommandStatus.CONTINUE,
            BashCommandStatus.NO_CHANGE_TIMEOUT,
            BashCommandStatus.HARD_TIMEOUT,
        }:
            if command == '':
                return CmdOutputObservation(
                    content='ERROR: No previous running command to retrieve logs from.',
                    command='',
                    metadata=CmdOutputMetadata(),
                )
            if is_input:
                return CmdOutputObservation(
                    content='ERROR: No previous running command to interact with.',
                    command='',
                    metadata=CmdOutputMetadata(),
                )

        # Check if the command is a single command or multiple commands
        splited_commands = split_bash_commands(command)
        if len(splited_commands) > 1:
            return ErrorObservation(
                content=(
                    f'ERROR: Cannot execute multiple commands at once.\n'
                    f'Please run each command separately OR chain them into a single command via && or ;\n'
                    f'Provided commands:\n{"\n".join(f"({i+1}) {cmd}" for i, cmd in enumerate(splited_commands))}'
                )
            )

        start_time = time.time()
        last_change_time = start_time
        last_pane_output = self._get_pane_content()

        # When prev command is still running, and we are trying to send a new command
        if (
            self.prev_status
            in {
                BashCommandStatus.HARD_TIMEOUT,
                BashCommandStatus.NO_CHANGE_TIMEOUT,
            }
            and not last_pane_output.endswith(
                CMD_OUTPUT_PS1_END
            )  # prev command is not completed
            and not is_input
            and command != ''  # not input and not empty command
        ):
            _ps1_matches = CmdOutputMetadata.matches_ps1_metadata(last_pane_output)
            raw_command_output = self._combine_outputs_between_matches(
                last_pane_output, _ps1_matches
            )
            metadata = CmdOutputMetadata()  # No metadata available
            metadata.suffix = (
                f'\n[Your command "{command}" is NOT executed. '
                f'The previous command is still running - You CANNOT send new commands until the previous command is completed. '
                'By setting `is_input` to `true`, you can interact with the current process: '
                "You may wait longer to see additional output of the previous command by sending empty command '', "
                'send other commands to interact with the current process, '
                'or send keys ("C-c", "C-z", "C-d") to interrupt/kill the previous command before sending your new command.]'
            )
            logger.debug(f'PREVIOUS COMMAND OUTPUT: {raw_command_output}')
            command_output = self._get_command_output(
                command,
                raw_command_output,
                metadata,
                continue_prefix='[Below is the output of the previous command.]\n',
            )
            return CmdOutputObservation(
                command=command,
                content=command_output,
                metadata=metadata,
            )

        # Send actual command/inputs to the pane
        if command != '':
            is_special_key = self._is_special_key(command)
            if is_input:
                logger.debug(f'SENDING INPUT TO RUNNING PROCESS: {command!r}')
                self.pane.send_keys(
                    command,
                    enter=not is_special_key,
                )
            else:
                # convert command to raw string
                command = escape_bash_special_chars(command)
                logger.debug(f'SENDING COMMAND: {command!r}')
                self.pane.send_keys(
                    command,
                    enter=not is_special_key,
                )

        # Loop until the command completes or times out
        while should_continue():
            _start_time = time.time()
            logger.debug(f'GETTING PANE CONTENT at {_start_time}')
            cur_pane_output = self._get_pane_content()
            logger.debug(
                f'PANE CONTENT GOT after {time.time() - _start_time:.2f} seconds'
            )
            logger.debug(f'BEGIN OF PANE CONTENT: {cur_pane_output.split("\n")[:10]}')
            logger.debug(f'END OF PANE CONTENT: {cur_pane_output.split("\n")[-10:]}')
            ps1_matches = CmdOutputMetadata.matches_ps1_metadata(cur_pane_output)
            if cur_pane_output != last_pane_output:
                last_pane_output = cur_pane_output
                last_change_time = time.time()
                logger.debug(f'CONTENT UPDATED DETECTED at {last_change_time}')

            # 1) Execution completed
            # if the last command output contains the end marker
            if cur_pane_output.rstrip().endswith(CMD_OUTPUT_PS1_END.rstrip()):
                return self._handle_completed_command(
                    command,
                    pane_content=cur_pane_output,
                    ps1_matches=ps1_matches,
                )

            # 2) Execution timed out since there's no change in output
            # for a while (self.NO_CHANGE_TIMEOUT_SECONDS)
            # We ignore this if the command is *blocking
            time_since_last_change = time.time() - last_change_time
            logger.debug(
                f'CHECKING NO CHANGE TIMEOUT ({self.NO_CHANGE_TIMEOUT_SECONDS}s): elapsed {time_since_last_change}. Action blocking: {action.blocking}'
            )
            if (
                not action.blocking
                and time_since_last_change >= self.NO_CHANGE_TIMEOUT_SECONDS
            ):
                return self._handle_nochange_timeout_command(
                    command,
                    pane_content=cur_pane_output,
                    ps1_matches=ps1_matches,
                )

            # 3) Execution timed out due to hard timeout
            logger.debug(
                f'CHECKING HARD TIMEOUT ({action.timeout}s): elapsed {time.time() - start_time}'
            )
            if action.timeout and time.time() - start_time >= action.timeout:
                return self._handle_hard_timeout_command(
                    command,
                    pane_content=cur_pane_output,
                    ps1_matches=ps1_matches,
                    timeout=action.timeout,
                )

            logger.debug(f'SLEEPING for {self.POLL_INTERVAL} seconds for next poll')
            time.sleep(self.POLL_INTERVAL)
        raise RuntimeError('Bash session was likely interrupted...')<|MERGE_RESOLUTION|>--- conflicted
+++ resolved
@@ -185,21 +185,14 @@
 
     def initialize(self):
         self.server = libtmux.Server()
-<<<<<<< HEAD
-        window_command = f'prlimit --as={self.max_memory_mb * 1024 * 1024} /bin/bash'
-        if self.username:
-            # This starts a non-login (new) shell for the given user
-            # Note: prlimit will apply to the bash process after su
-            window_command = (
-                f'prlimit --as={self.max_memory_mb * 1024 * 1024} su {self.username} -'
-            )
-=======
-        window_command = '/bin/bash'
+        _shell_command = '/bin/bash'
         if self.username in ['root', 'openhands']:
             # This starts a non-login (new) shell for the given user
-            window_command = f'su {self.username} -'
+            _shell_command = f'su {self.username} -'
         # otherwise, we are running as the CURRENT USER (e.g., when running LocalRuntime)
->>>>>>> 5fa2634d
+        window_command = (
+            f'prlimit --as={self.max_memory_mb * 1024 * 1024} {_shell_command}'
+        )
 
         logger.debug(f'Initializing bash session with command: {window_command}')
         session_name = f'openhands-{self.username}-{uuid.uuid4()}'
