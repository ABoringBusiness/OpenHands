import atexit
import base64
import io
import json
import multiprocessing
import time
import uuid

import browsergym.core  # noqa F401 (we register the openended task as a gym environment)
import gymnasium as gym
import html2text
import numpy as np
import tenacity
from browsergym.utils.obs import flatten_dom_to_str, overlay_som
from PIL import Image

from openhands.core.exceptions import BrowserInitException
from openhands.core.logger import openhands_logger as logger
from openhands.utils.shutdown_listener import should_continue, should_exit
from openhands.utils.tenacity_stop import stop_if_should_exit

BROWSER_EVAL_GET_GOAL_ACTION = 'GET_EVAL_GOAL'
BROWSER_EVAL_GET_REWARDS_ACTION = 'GET_EVAL_REWARDS'


class BrowserEnv:
    def __init__(self, browsergym_eval_env: str | None = None):
        self.html_text_converter = self.get_html_text_converter()
        self.eval_mode = False
        self.eval_dir = ''

        # EVAL only: browsergym_eval_env must be provided for evaluation
        self.browsergym_eval_env = browsergym_eval_env
        self.eval_mode = bool(browsergym_eval_env)

        # Initialize browser environment process
        multiprocessing.set_start_method('spawn', force=True)
        self.browser_side, self.agent_side = multiprocessing.Pipe()

        self.init_browser()
        atexit.register(self.close)

    def get_html_text_converter(self):
        html_text_converter = html2text.HTML2Text()
        # ignore links and images
        html_text_converter.ignore_links = False
        html_text_converter.ignore_images = True
        # use alt text for images
        html_text_converter.images_to_alt = True
        # disable auto text wrapping
        html_text_converter.body_width = 0
        return html_text_converter

    @tenacity.retry(
        wait=tenacity.wait_fixed(1),
        stop=tenacity.stop_after_attempt(5) | stop_if_should_exit(),
        retry=tenacity.retry_if_exception_type(BrowserInitException),
    )
    def init_browser(self):
        logger.debug('Starting browser env...')
        try:
            self.process = multiprocessing.Process(target=self.browser_process)
            self.process.start()
        except Exception as e:
            logger.error(f'Failed to start browser process: {e}')
            raise

        if not self.check_alive(timeout=200):
            self.close()
            raise BrowserInitException('Failed to start browser environment.')

    def browser_process(self):
        if self.eval_mode:
            assert self.browsergym_eval_env is not None
<<<<<<< HEAD
            logger.info('Initializing browser env for web browsing evaluation.')
            if not self.browsergym_eval_env.startswith('browsergym/'):
                self.browsergym_eval_env = 'browsergym/' + self.browsergym_eval_env
            if 'visualwebarena' in self.browsergym_eval_env:
                import browsergym.visualwebarena  # noqa F401 register visualwebarena tasks as gym environments
                import nltk

                nltk.download('punkt_tab')
            elif 'webarena' in self.browsergym_eval_env:
=======
            logger.debug('Initializing browser env for web browsing evaluation.')
            if 'webarena' in self.browsergym_eval_env:
>>>>>>> bad7ccfe
                import browsergym.webarena  # noqa F401 register webarena tasks as gym environments
            elif 'miniwob' in self.browsergym_eval_env:
                import browsergym.miniwob  # noqa F401 register miniwob tasks as gym environments
            else:
                raise ValueError(
                    f'Unsupported browsergym eval env: {self.browsergym_eval_env}'
                )
<<<<<<< HEAD
            env = gym.make(self.browsergym_eval_env, timeout=100000)
            logger.info('Successfully created browsergym environment for evaluation')
=======
            env = gym.make(
                self.browsergym_eval_env,
                tags_to_mark='all',
            )
>>>>>>> bad7ccfe
        else:
            env = gym.make(
                'browsergym/openended',
                task_kwargs={'start_url': 'about:blank', 'goal': 'PLACEHOLDER_GOAL'},
                wait_for_user_message=False,
                headless=True,
                disable_env_checker=True,
                tags_to_mark='all',
            )
        obs, info = env.reset()

        logger.info('Successfully called env.reset')
        # EVAL ONLY: save the goal into file for evaluation
        self.eval_goal = None
        self.goal_image_urls = []
        self.eval_rewards: list[float] = []
        if self.eval_mode:
<<<<<<< HEAD
            self.eval_goal = obs['goal']
            if 'goal_object' in obs:
                if len(obs['goal_object']) > 0:
                    self.eval_goal = obs['goal_object'][0]['text']
                for message in obs['goal_object']:
                    if message['type'] == 'image_url':
                        image_src = message['image_url']
                        if isinstance(image_src, dict):
                            image_src = image_src['url']
                        self.goal_image_urls.append(image_src)
                logger.info(f'Browsing goal: {self.eval_goal}')
                logger.info(f'Images: {self.goal_image_urls}')
        logger.info('Browser env started.')
=======
            logger.debug(f"Browsing goal: {obs['goal']}")
            self.eval_goal = obs['goal']

        logger.debug('Browser env started.')
>>>>>>> bad7ccfe
        while should_continue():
            try:
                if self.browser_side.poll(timeout=0.01):
                    unique_request_id, action_data = self.browser_side.recv()

                    # shutdown the browser environment
                    if unique_request_id == 'SHUTDOWN':
                        logger.debug('SHUTDOWN recv, shutting down browser env...')
                        env.close()
                        return
                    elif unique_request_id == 'IS_ALIVE':
                        self.browser_side.send(('ALIVE', None))
                        continue

                    # EVAL ONLY: Get evaluation info
                    if action_data['action'] == BROWSER_EVAL_GET_GOAL_ACTION:
                        self.browser_side.send(
                            (
                                unique_request_id,
                                {
                                    'text_content': self.eval_goal,
                                    'image_content': self.goal_image_urls,
                                },
                            )
                        )
                        continue
                    elif action_data['action'] == BROWSER_EVAL_GET_REWARDS_ACTION:
                        self.browser_side.send(
                            (
                                unique_request_id,
                                {'text_content': json.dumps(self.eval_rewards)},
                            )
                        )
                        continue

                    action = action_data['action']
                    obs, reward, terminated, truncated, info = env.step(action)

                    # EVAL ONLY: Save the rewards into file for evaluation
                    if self.eval_mode:
                        self.eval_rewards.append(reward)

                    # add text content of the page
                    html_str = flatten_dom_to_str(obs['dom_object'])
                    obs['text_content'] = self.html_text_converter.handle(html_str)
                    # make observation serializable
                    obs['set_of_marks'] = self.image_to_png_base64_url(
                        overlay_som(
                            obs['screenshot'], obs.get('extra_element_properties', {})
                        ),
                        add_data_prefix=True,
                    )
                    obs['screenshot'] = self.image_to_png_base64_url(
                        obs['screenshot'], add_data_prefix=True
                    )
                    obs['active_page_index'] = obs['active_page_index'].item()
                    obs['elapsed_time'] = obs['elapsed_time'].item()
                    self.browser_side.send((unique_request_id, obs))
            except KeyboardInterrupt:
                logger.debug('Browser env process interrupted by user.')
                try:
                    env.close()
                except Exception:
                    pass
                return

    def step(self, action_str: str, timeout: float = 100) -> dict:
        """Execute an action in the browser environment and return the observation."""
        unique_request_id = str(uuid.uuid4())
        self.agent_side.send((unique_request_id, {'action': action_str}))
        start_time = time.time()
        while True:
            if should_exit() or time.time() - start_time > timeout:
                raise TimeoutError('Browser environment took too long to respond.')
            if self.agent_side.poll(timeout=0.01):
                response_id, obs = self.agent_side.recv()
                if response_id == unique_request_id:
                    return obs

    def check_alive(self, timeout: float = 60):
        self.agent_side.send(('IS_ALIVE', None))
        if self.agent_side.poll(timeout=timeout):
            response_id, _ = self.agent_side.recv()
            if response_id == 'ALIVE':
                return True
            logger.debug(f'Browser env is not alive. Response ID: {response_id}')

    def close(self):
        if not self.process.is_alive():
            return
        try:
            self.agent_side.send(('SHUTDOWN', None))
            self.process.join(5)  # Wait for the process to terminate
            if self.process.is_alive():
                logger.error(
                    'Browser process did not terminate, forcefully terminating...'
                )
                self.process.terminate()
                self.process.join(5)  # Wait for the process to terminate
                if self.process.is_alive():
                    self.process.kill()
                    self.process.join(5)  # Wait for the process to terminate
            self.agent_side.close()
            self.browser_side.close()
        except Exception:
            logger.error('Encountered an error when closing browser env', exc_info=True)

    @staticmethod
    def image_to_png_base64_url(
        image: np.ndarray | Image.Image, add_data_prefix: bool = False
    ):
        """Convert a numpy array to a base64 encoded png image url."""
        if isinstance(image, np.ndarray):
            image = Image.fromarray(image)
        if image.mode in ('RGBA', 'LA'):
            image = image.convert('RGB')
        buffered = io.BytesIO()
        image.save(buffered, format='PNG')

        image_base64 = base64.b64encode(buffered.getvalue()).decode()
        return (
            f'data:image/png;base64,{image_base64}'
            if add_data_prefix
            else f'{image_base64}'
        )

    @staticmethod
    def image_to_jpg_base64_url(
        image: np.ndarray | Image.Image, add_data_prefix: bool = False
    ):
        """Convert a numpy array to a base64 encoded jpeg image url."""
        if isinstance(image, np.ndarray):
            image = Image.fromarray(image)
        if image.mode in ('RGBA', 'LA'):
            image = image.convert('RGB')
        buffered = io.BytesIO()
        image.save(buffered, format='JPEG')

        image_base64 = base64.b64encode(buffered.getvalue()).decode()
        return (
            f'data:image/jpeg;base64,{image_base64}'
            if add_data_prefix
            else f'{image_base64}'
        )<|MERGE_RESOLUTION|>--- conflicted
+++ resolved
@@ -72,7 +72,6 @@
     def browser_process(self):
         if self.eval_mode:
             assert self.browsergym_eval_env is not None
-<<<<<<< HEAD
             logger.info('Initializing browser env for web browsing evaluation.')
             if not self.browsergym_eval_env.startswith('browsergym/'):
                 self.browsergym_eval_env = 'browsergym/' + self.browsergym_eval_env
@@ -82,10 +81,6 @@
 
                 nltk.download('punkt_tab')
             elif 'webarena' in self.browsergym_eval_env:
-=======
-            logger.debug('Initializing browser env for web browsing evaluation.')
-            if 'webarena' in self.browsergym_eval_env:
->>>>>>> bad7ccfe
                 import browsergym.webarena  # noqa F401 register webarena tasks as gym environments
             elif 'miniwob' in self.browsergym_eval_env:
                 import browsergym.miniwob  # noqa F401 register miniwob tasks as gym environments
@@ -93,15 +88,7 @@
                 raise ValueError(
                     f'Unsupported browsergym eval env: {self.browsergym_eval_env}'
                 )
-<<<<<<< HEAD
-            env = gym.make(self.browsergym_eval_env, timeout=100000)
-            logger.info('Successfully created browsergym environment for evaluation')
-=======
-            env = gym.make(
-                self.browsergym_eval_env,
-                tags_to_mark='all',
-            )
->>>>>>> bad7ccfe
+            env = gym.make(self.browsergym_eval_env, tags_to_mark='all', timeout=100000)
         else:
             env = gym.make(
                 'browsergym/openended',
@@ -119,7 +106,6 @@
         self.goal_image_urls = []
         self.eval_rewards: list[float] = []
         if self.eval_mode:
-<<<<<<< HEAD
             self.eval_goal = obs['goal']
             if 'goal_object' in obs:
                 if len(obs['goal_object']) > 0:
@@ -130,15 +116,7 @@
                         if isinstance(image_src, dict):
                             image_src = image_src['url']
                         self.goal_image_urls.append(image_src)
-                logger.info(f'Browsing goal: {self.eval_goal}')
-                logger.info(f'Images: {self.goal_image_urls}')
         logger.info('Browser env started.')
-=======
-            logger.debug(f"Browsing goal: {obs['goal']}")
-            self.eval_goal = obs['goal']
-
-        logger.debug('Browser env started.')
->>>>>>> bad7ccfe
         while should_continue():
             try:
                 if self.browser_side.poll(timeout=0.01):
