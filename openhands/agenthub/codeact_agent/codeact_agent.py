--- conflicted
+++ resolved
@@ -208,16 +208,12 @@
                 # compose the first user message with examples
                 self.prompt_manager.add_examples_to_initial_message(msg)
 
-<<<<<<< HEAD
-=======
                 # and/or repo/runtime info
                 if self.config.enable_prompt_extensions:
                     self.prompt_manager.add_info_to_initial_message(msg)
 
             # enhance the user message with additional context based on keywords matched
             if msg.role == 'user':
-                self.prompt_manager.enhance_message(msg)
-
                 # Add double newline between consecutive user messages
                 if prev_role == 'user' and len(msg.content) > 0:
                     # Find the first TextContent in the message to add newlines
@@ -226,8 +222,6 @@
                             # If the previous message was also from a user, prepend two newlines to ensure separation
                             content_item.text = '\n\n' + content_item.text
                             break
-
->>>>>>> 0f07805a
             results.append(msg)
             prev_role = msg.role
 
