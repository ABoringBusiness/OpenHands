import asyncio
import copy
import os
import traceback
from typing import Callable, ClassVar, Type

import litellm
from litellm.exceptions import ContextWindowExceededError

from openhands.controller.agent import Agent
from openhands.controller.state.state import State, TrafficControlState
from openhands.controller.stuck import StuckDetector
from openhands.core.config import AgentConfig, LLMConfig
from openhands.core.exceptions import (
    FunctionCallValidationError,
    LLMMalformedActionError,
    LLMNoActionError,
    LLMResponseError,
)
from openhands.core.logger import openhands_logger as logger
from openhands.core.schema import AgentState
from openhands.events import EventSource, EventStream, EventStreamSubscriber
from openhands.events.action import (
    Action,
    ActionConfirmationStatus,
    AddTaskAction,
    AgentDelegateAction,
    AgentFinishAction,
    AgentRejectAction,
    ChangeAgentStateAction,
    CmdRunAction,
    IPythonRunCellAction,
    MessageAction,
    ModifyTaskAction,
    NullAction,
)
from openhands.events.event import Event
from openhands.events.observation import (
    AgentDelegateObservation,
    AgentStateChangedObservation,
    ErrorObservation,
    NullObservation,
    Observation,
)
from openhands.events.serialization.event import truncate_content
from openhands.llm.llm import LLM
from openhands.utils.shutdown_listener import should_continue

# note: RESUME is only available on web GUI
TRAFFIC_CONTROL_REMINDER = (
    "Please click on resume button if you'd like to continue, or start a new task."
)


class AgentController:
    id: str
    agent: Agent
    max_iterations: int
    event_stream: EventStream
    state: State
    confirmation_mode: bool
    agent_to_llm_config: dict[str, LLMConfig]
    agent_configs: dict[str, AgentConfig]
    agent_task: asyncio.Future | None = None
    parent: 'AgentController | None' = None
    delegate: 'AgentController | None' = None
    _pending_action: Action | None = None
    _closed: bool = False
    filter_out: ClassVar[tuple[type[Event], ...]] = (
        NullAction,
        NullObservation,
        ChangeAgentStateAction,
        AgentStateChangedObservation,
    )

    def __init__(
        self,
        agent: Agent,
        event_stream: EventStream,
        max_iterations: int,
        max_budget_per_task: float | None = None,
        agent_to_llm_config: dict[str, LLMConfig] | None = None,
        agent_configs: dict[str, AgentConfig] | None = None,
        sid: str = 'default',
        confirmation_mode: bool = False,
        initial_state: State | None = None,
        is_delegate: bool = False,
        headless_mode: bool = True,
        status_callback: Callable | None = None,
    ):
        """Initializes a new instance of the AgentController class.

        Args:
            agent: The agent instance to control.
            event_stream: The event stream to publish events to.
            max_iterations: The maximum number of iterations the agent can run.
            max_budget_per_task: The maximum budget (in USD) allowed per task, beyond which the agent will stop.
            agent_to_llm_config: A dictionary mapping agent names to LLM configurations in the case that
                we delegate to a different agent.
            agent_configs: A dictionary mapping agent names to agent configurations in the case that
                we delegate to a different agent.
            sid: The session ID of the agent.
            initial_state: The initial state of the controller.
            is_delegate: Whether this controller is a delegate.
            headless_mode: Whether the agent is run in headless mode.
        """
        self._step_lock = asyncio.Lock()
        self.id = sid
        self.agent = agent
        self.headless_mode = headless_mode

        # subscribe to the event stream
        self.event_stream = event_stream
        self.event_stream.subscribe(
            EventStreamSubscriber.AGENT_CONTROLLER, self.on_event, self.id
        )

        # state from the previous session, state from a parent agent, or a fresh state
        self.set_initial_state(
            state=initial_state,
            max_iterations=max_iterations,
            confirmation_mode=confirmation_mode,
        )
        self.max_budget_per_task = max_budget_per_task
        self.agent_to_llm_config = agent_to_llm_config if agent_to_llm_config else {}
        self.agent_configs = agent_configs if agent_configs else {}
        self._initial_max_iterations = max_iterations
        self._initial_max_budget_per_task = max_budget_per_task

        # stuck helper
        self._stuck_detector = StuckDetector(self.state)
        self.status_callback = status_callback

    async def close(self):
        """Closes the agent controller, canceling any ongoing tasks and unsubscribing from the event stream.

        Note that it's fairly important that this closes properly, otherwise the state is incomplete."""
        await self.set_agent_state_to(AgentState.STOPPED)

        # we made history, now is the time to rewrite it!
        # the final state.history will be used by external scripts like evals, tests, etc.
        # history will need to be complete WITH delegates events
        # like the regular agent history, it does not include:
        # - 'hidden' events, events with hidden=True
        # - backend events (the default 'filtered out' types, types in self.filter_out)
        start_id = self.state.start_id if self.state.start_id >= 0 else 0
        end_id = (
            self.state.end_id
            if self.state.end_id >= 0
            else self.event_stream.get_latest_event_id()
        )
        self.state.history = list(
            self.event_stream.get_events(
                start_id=start_id,
                end_id=end_id,
                reverse=False,
                filter_out_type=self.filter_out,
                filter_hidden=True,
            )
        )

        # unsubscribe from the event stream
        self.event_stream.unsubscribe(EventStreamSubscriber.AGENT_CONTROLLER, self.id)
        self._closed = True

    def log(self, level: str, message: str, extra: dict | None = None):
        """Logs a message to the agent controller's logger.

        Args:
            message (str): The message to log.
        """
        message = f'[Agent Controller {self.id}] {message}'
        getattr(logger, level)(message, extra=extra, stacklevel=2)

    def update_state_before_step(self):
        self.state.iteration += 1
        self.state.local_iteration += 1

    async def update_state_after_step(self):
        # update metrics especially for cost. Use deepcopy to avoid it being modified by agent.reset()
        self.state.local_metrics = copy.deepcopy(self.agent.llm.metrics)

    async def _react_to_exception(
        self,
        e: Exception,
    ):
        await self.set_agent_state_to(AgentState.ERROR)
        if self.status_callback is not None:
            err_id = ''
            if isinstance(e, litellm.AuthenticationError):
                err_id = 'STATUS$ERROR_LLM_AUTHENTICATION'
            self.status_callback('error', err_id, str(e))

    async def start_step_loop(self):
        """The main loop for the agent's step-by-step execution."""

        self.log('info', 'Starting step loop...')
        while should_continue():
            if self._closed:
                break
            try:
                await self._step()
            except asyncio.CancelledError:
                self.log('debug', 'AgentController task was cancelled')
                break
            except Exception as e:
                traceback.print_exc()
                self.log('error', f'Error while running the agent: {e}')
                await self._react_to_exception(e)

            await asyncio.sleep(0.1)

    async def on_event(self, event: Event):
        """Callback from the event stream. Notifies the controller of incoming events.

        Args:
            event (Event): The incoming event to process.
        """
        if hasattr(event, 'hidden') and event.hidden:
            return

        # if the event is not filtered out, add it to the history
        if not any(isinstance(event, filter_type) for filter_type in self.filter_out):
            self.state.history.append(event)

        if isinstance(event, Action):
            await self._handle_action(event)
        elif isinstance(event, Observation):
            await self._handle_observation(event)

    async def _handle_action(self, action: Action):
        """Handles actions from the event stream.

        Args:
            action (Action): The action to handle.
        """
        if isinstance(action, ChangeAgentStateAction):
            await self.set_agent_state_to(action.agent_state)  # type: ignore
        elif isinstance(action, MessageAction):
            await self._handle_message_action(action)
        elif isinstance(action, AgentDelegateAction):
            await self.start_delegate(action)
        elif isinstance(action, AddTaskAction):
            self.state.root_task.add_subtask(
                action.parent, action.goal, action.subtasks
            )
        elif isinstance(action, ModifyTaskAction):
            self.state.root_task.set_subtask_state(action.task_id, action.state)
        elif isinstance(action, AgentFinishAction):
            self.state.outputs = action.outputs
            self.state.metrics.merge(self.state.local_metrics)
            await self.set_agent_state_to(AgentState.FINISHED)
        elif isinstance(action, AgentRejectAction):
            self.state.outputs = action.outputs
            self.state.metrics.merge(self.state.local_metrics)
            await self.set_agent_state_to(AgentState.REJECTED)

    async def _handle_observation(self, observation: Observation):
        """Handles observation from the event stream.

        Args:
            observation (observation): The observation to handle.
        """
        observation_to_print = copy.deepcopy(observation)
        if len(observation_to_print.content) > self.agent.llm.config.max_message_chars:
            observation_to_print.content = truncate_content(
                observation_to_print.content, self.agent.llm.config.max_message_chars
            )
        # Use info level if LOG_ALL_EVENTS is set
        log_level = 'info' if os.getenv('LOG_ALL_EVENTS') in ('true', '1') else 'debug'
        self.log(
            log_level, str(observation_to_print), extra={'msg_type': 'OBSERVATION'}
        )

        if observation.llm_metrics is not None:
            self.agent.llm.metrics.merge(observation.llm_metrics)

        if self._pending_action and self._pending_action.id == observation.cause:
            self._pending_action = None
            if self.state.agent_state == AgentState.USER_CONFIRMED:
                await self.set_agent_state_to(AgentState.RUNNING)
            if self.state.agent_state == AgentState.USER_REJECTED:
                await self.set_agent_state_to(AgentState.AWAITING_USER_INPUT)
            return
<<<<<<< HEAD

        if observation.source == EventSource.USER:
            if self.state.agent_state == AgentState.AWAITING_USER_INPUT:
                await self.set_agent_state_to(AgentState.RUNNING)

        if isinstance(observation, CmdOutputObservation):
            return
        elif isinstance(observation, AgentDelegateObservation):
            self.state.history.on_event(observation)
=======
>>>>>>> 00ffc33d
        elif isinstance(observation, ErrorObservation):
            if self.state.agent_state == AgentState.ERROR:
                self.state.metrics.merge(self.state.local_metrics)

    async def _handle_message_action(self, action: MessageAction):
        """Handles message actions from the event stream.

        Args:
            action (MessageAction): The message action to handle.
        """
        if action.source == EventSource.USER:
            # Use info level if LOG_ALL_EVENTS is set
            log_level = (
                'info' if os.getenv('LOG_ALL_EVENTS') in ('true', '1') else 'debug'
            )
            self.log(
                log_level,
                str(action),
                extra={'msg_type': 'ACTION', 'event_source': EventSource.USER},
            )
            if self.get_agent_state() != AgentState.RUNNING:
                await self.set_agent_state_to(AgentState.RUNNING)
        elif action.source == EventSource.AGENT and action.wait_for_response:
            await self.set_agent_state_to(AgentState.AWAITING_USER_INPUT)

    def reset_task(self):
        """Resets the agent's task."""

        self.almost_stuck = 0
        self.agent.reset()

    async def set_agent_state_to(self, new_state: AgentState):
        """Updates the agent's state and handles side effects. Can emit events to the event stream.

        Args:
            new_state (AgentState): The new state to set for the agent.
        """
        self.log(
            'info',
            f'Setting agent({self.agent.name}) state from {self.state.agent_state} to {new_state}',
        )

        if new_state == self.state.agent_state:
            return

        if new_state in (AgentState.STOPPED, AgentState.ERROR):
            self.reset_task()
        elif (
            new_state == AgentState.RUNNING
            and self.state.agent_state == AgentState.PAUSED
            and self.state.traffic_control_state == TrafficControlState.THROTTLING
        ):
            # user intends to interrupt traffic control and let the task resume temporarily
            self.state.traffic_control_state = TrafficControlState.PAUSED
            # User has chosen to deliberately continue - lets double the max iterations
            if (
                self.state.iteration is not None
                and self.state.max_iterations is not None
                and self._initial_max_iterations is not None
            ):
                if self.state.iteration >= self.state.max_iterations:
                    self.state.max_iterations += self._initial_max_iterations

            if (
                self.state.metrics.accumulated_cost is not None
                and self.max_budget_per_task is not None
                and self._initial_max_budget_per_task is not None
            ):
                if self.state.metrics.accumulated_cost >= self.max_budget_per_task:
                    self.max_budget_per_task += self._initial_max_budget_per_task
        elif self._pending_action is not None and (
            new_state in (AgentState.USER_CONFIRMED, AgentState.USER_REJECTED)
        ):
            if hasattr(self._pending_action, 'thought'):
                self._pending_action.thought = ''  # type: ignore[union-attr]
            if new_state == AgentState.USER_CONFIRMED:
                confirmation_state = ActionConfirmationStatus.CONFIRMED
            else:
                confirmation_state = ActionConfirmationStatus.REJECTED
            self._pending_action.confirmation_state = confirmation_state  # type: ignore[attr-defined]
            self.event_stream.add_event(self._pending_action, EventSource.AGENT)

        self.state.agent_state = new_state
        self.event_stream.add_event(
            AgentStateChangedObservation('', self.state.agent_state),
            EventSource.ENVIRONMENT,
        )

        if new_state == AgentState.INIT and self.state.resume_state:
            await self.set_agent_state_to(self.state.resume_state)
            self.state.resume_state = None

    def get_agent_state(self):
        """Returns the current state of the agent.

        Returns:
            AgentState: The current state of the agent.
        """
        return self.state.agent_state

    async def start_delegate(self, action: AgentDelegateAction):
        """Start a delegate agent to handle a subtask.

        OpenHands is a multi-agentic system. A `task` is a conversation between
        OpenHands (the whole system) and the user, which might involve one or more inputs
        from the user. It starts with an initial input (typically a task statement) from
        the user, and ends with either an `AgentFinishAction` initiated by the agent, a
        stop initiated by the user, or an error.

        A `subtask` is a conversation between an agent and the user, or another agent. If a `task`
        is conducted by a single agent, then it's also a `subtask`. Otherwise, a `task` consists of
        multiple `subtasks`, each executed by one agent.

        Args:
            action (AgentDelegateAction): The action containing information about the delegate agent to start.
        """
        agent_cls: Type[Agent] = Agent.get_cls(action.agent)
        agent_config = self.agent_configs.get(action.agent, self.agent.config)
        llm_config = self.agent_to_llm_config.get(action.agent, self.agent.llm.config)
        llm = LLM(config=llm_config)
        delegate_agent = agent_cls(llm=llm, config=agent_config)
        state = State(
            inputs=action.inputs or {},
            local_iteration=0,
            iteration=self.state.iteration,
            max_iterations=self.state.max_iterations,
            delegate_level=self.state.delegate_level + 1,
            # global metrics should be shared between parent and child
            metrics=self.state.metrics,
            # start on top of the stream
            start_id=self.event_stream.get_latest_event_id() + 1,
        )
        self.log(
            'debug',
            f'start delegate, creating agent {delegate_agent.name} using LLM {llm}',
        )

        self.event_stream.unsubscribe(EventStreamSubscriber.AGENT_CONTROLLER, self.id)
        self.delegate = AgentController(
            sid=self.id + '-delegate',
            agent=delegate_agent,
            event_stream=self.event_stream,
            max_iterations=self.state.max_iterations,
            max_budget_per_task=self.max_budget_per_task,
            agent_to_llm_config=self.agent_to_llm_config,
            agent_configs=self.agent_configs,
            initial_state=state,
            is_delegate=True,
            headless_mode=self.headless_mode,
        )
        await self.delegate.set_agent_state_to(AgentState.RUNNING)

    async def _step(self) -> None:
        """Executes a single step of the parent or delegate agent. Detects stuck agents and limits on the number of iterations and the task budget."""
        if self.get_agent_state() != AgentState.RUNNING:
            await asyncio.sleep(1)
            return

        if self._pending_action:
            await asyncio.sleep(1)
            return

        if self._is_stuck():
            await self._react_to_exception(RuntimeError('Agent got stuck in a loop'))
            return

        if self.delegate is not None:
            assert self.delegate != self
            if self.delegate.get_agent_state() == AgentState.PAUSED:
                await asyncio.sleep(1)
            else:
                await self._delegate_step()
            return

        self.log(
            'info',
            f'LEVEL {self.state.delegate_level} LOCAL STEP {self.state.local_iteration} GLOBAL STEP {self.state.iteration}',
            extra={'msg_type': 'STEP'},
        )

        # check if agent hit the resources limit
        stop_step = False
        if self.state.iteration >= self.state.max_iterations:
            stop_step = await self._handle_traffic_control(
                'iteration', self.state.iteration, self.state.max_iterations
            )
        if self.max_budget_per_task is not None:
            current_cost = self.state.metrics.accumulated_cost
            if current_cost > self.max_budget_per_task:
                stop_step = await self._handle_traffic_control(
                    'budget', current_cost, self.max_budget_per_task
                )
        if stop_step:
            return

        self.update_state_before_step()
        action: Action = NullAction()
        try:
            action = self.agent.step(self.state)
            if action is None:
                raise LLMNoActionError('No action was returned')
        except (
            LLMMalformedActionError,
            LLMNoActionError,
            LLMResponseError,
            FunctionCallValidationError,
        ) as e:
            self.event_stream.add_event(
                ErrorObservation(
                    content=str(e),
                ),
                EventSource.AGENT,
            )
            return
        except ContextWindowExceededError:
            # When context window is exceeded, keep roughly half of agent interactions
            self.state.history = self._apply_conversation_window(self.state.history)

            # Save the ID of the first event in our truncated history for future reloading
            if self.state.history:
                self.state.start_id = self.state.history[0].id
            # Don't add error event - let the agent retry with reduced context
            return

        if action.runnable:
            if self.state.confirmation_mode and (
                type(action) is CmdRunAction or type(action) is IPythonRunCellAction
            ):
                action.confirmation_state = (
                    ActionConfirmationStatus.AWAITING_CONFIRMATION
                )
            self._pending_action = action

        if not isinstance(action, NullAction):
            if (
                hasattr(action, 'confirmation_state')
                and action.confirmation_state
                == ActionConfirmationStatus.AWAITING_CONFIRMATION
            ):
                await self.set_agent_state_to(AgentState.AWAITING_USER_CONFIRMATION)
            self.event_stream.add_event(action, EventSource.AGENT)

        await self.update_state_after_step()

        # Use info level if LOG_ALL_EVENTS is set
        log_level = 'info' if os.getenv('LOG_ALL_EVENTS') in ('true', '1') else 'debug'
        self.log(log_level, str(action), extra={'msg_type': 'ACTION'})

    async def _delegate_step(self):
        """Executes a single step of the delegate agent."""
        await self.delegate._step()  # type: ignore[union-attr]
        assert self.delegate is not None
        delegate_state = self.delegate.get_agent_state()
        self.log('debug', f'Delegate state: {delegate_state}')
        if delegate_state == AgentState.ERROR:
            # update iteration that shall be shared across agents
            self.state.iteration = self.delegate.state.iteration

            # emit AgentDelegateObservation to mark delegate termination due to error
            delegate_outputs = (
                self.delegate.state.outputs if self.delegate.state else {}
            )
            content = (
                f'{self.delegate.agent.name} encountered an error during execution.'
            )
            obs = AgentDelegateObservation(outputs=delegate_outputs, content=content)
            self.event_stream.add_event(obs, EventSource.AGENT)

            # close the delegate upon error
            await self.delegate.close()

            # resubscribe parent when delegate is finished
            self.event_stream.subscribe(
                EventStreamSubscriber.AGENT_CONTROLLER, self.on_event, self.id
            )
            self.delegate = None
            self.delegateAction = None

        elif delegate_state in (AgentState.FINISHED, AgentState.REJECTED):
            self.log('debug', 'Delegate agent has finished execution')
            # retrieve delegate result
            outputs = self.delegate.state.outputs if self.delegate.state else {}

            # update iteration that shall be shared across agents
            self.state.iteration = self.delegate.state.iteration

            # close delegate controller: we must close the delegate controller before adding new events
            await self.delegate.close()

            # resubscribe parent when delegate is finished
            self.event_stream.subscribe(
                EventStreamSubscriber.AGENT_CONTROLLER, self.on_event, self.id
            )

            # update delegate result observation
            # TODO: replace this with AI-generated summary (#2395)
            formatted_output = ', '.join(
                f'{key}: {value}' for key, value in outputs.items()
            )
            content = (
                f'{self.delegate.agent.name} finishes task with {formatted_output}'
            )
            obs = AgentDelegateObservation(outputs=outputs, content=content)

            # clean up delegate status
            self.delegate = None
            self.delegateAction = None
            self.event_stream.add_event(obs, EventSource.AGENT)
        return

    async def _handle_traffic_control(
        self, limit_type: str, current_value: float, max_value: float
    ):
        """Handles agent state after hitting the traffic control limit.

        Args:
            limit_type (str): The type of limit that was hit.
            current_value (float): The current value of the limit.
            max_value (float): The maximum value of the limit.
        """
        stop_step = False
        if self.state.traffic_control_state == TrafficControlState.PAUSED:
            self.log(
                'debug', 'Hitting traffic control, temporarily resume upon user request'
            )
            self.state.traffic_control_state = TrafficControlState.NORMAL
        else:
            self.state.traffic_control_state = TrafficControlState.THROTTLING
            if self.headless_mode:
                e = RuntimeError(
                    f'Agent reached maximum {limit_type} in headless mode. '
                    f'Current {limit_type}: {current_value:.2f}, max {limit_type}: {max_value:.2f}'
                )
                await self._react_to_exception(e)
            else:
                e = RuntimeError(
                    f'Agent reached maximum {limit_type}. '
                    f'Current {limit_type}: {current_value:.2f}, max {limit_type}: {max_value:.2f}. '
                )
                # FIXME: this isn't really an exception--we should have a different path
                await self._react_to_exception(e)
            stop_step = True
        return stop_step

    def get_state(self):
        """Returns the current running state object.

        Returns:
            State: The current state object.
        """
        return self.state

    def set_initial_state(
        self,
        state: State | None,
        max_iterations: int,
        confirmation_mode: bool = False,
    ):
        """Sets the initial state for the agent, either from the previous session, or from a parent agent, or by creating a new one.

        Args:
            state: The state to initialize with, or None to create a new state.
            max_iterations: The maximum number of iterations allowed for the task.
            confirmation_mode: Whether to enable confirmation mode.
        """
        # state can come from:
        # - the previous session, in which case it has history
        # - from a parent agent, in which case it has no history
        # - None / a new state
        if state is None:
            self.state = State(
                inputs={},
                max_iterations=max_iterations,
                confirmation_mode=confirmation_mode,
            )
        else:
            self.state = state

            if self.state.start_id <= -1:
                self.state.start_id = 0

            self.log(
                'debug',
                f'AgentController {self.id} initializing history from event {self.state.start_id}',
            )

            self._init_history()

    def _init_history(self):
        """Initializes the agent's history from the event stream.

        The history is a list of events that:
        - Excludes events of types listed in self.filter_out
        - Excludes events with hidden=True attribute
        - For delegate events (between AgentDelegateAction and AgentDelegateObservation):
            - Excludes all events between the action and observation
            - Includes the delegate action and observation themselves

        The history is loaded in two parts if truncation_id is set:
        1. First user message from start_id onwards
        2. Rest of history from truncation_id to the end

        Otherwise loads normally from start_id.
        """

        # define range of events to fetch
        # delegates start with a start_id and initially won't find any events
        # otherwise we're restoring a previous session
        start_id = self.state.start_id if self.state.start_id >= 0 else 0
        end_id = (
            self.state.end_id
            if self.state.end_id >= 0
            else self.event_stream.get_latest_event_id()
        )

        # sanity check
        if start_id > end_id + 1:
            self.log(
                'warning',
                f'start_id {start_id} is greater than end_id + 1 ({end_id + 1}). History will be empty.',
            )
            self.state.history = []
            return

        events: list[Event] = []

        # If we have a truncation point, get first user message and then rest of history
        if hasattr(self.state, 'truncation_id') and self.state.truncation_id > 0:
            # Find first user message from stream
            first_user_msg = next(
                (
                    e
                    for e in self.event_stream.get_events(
                        start_id=start_id,
                        end_id=end_id,
                        reverse=False,
                        filter_out_type=self.filter_out,
                        filter_hidden=True,
                    )
                    if isinstance(e, MessageAction) and e.source == EventSource.USER
                ),
                None,
            )
            if first_user_msg:
                events.append(first_user_msg)

            # the rest of the events are from the truncation point
            start_id = self.state.truncation_id

        # Get rest of history
        events_to_add = list(
            self.event_stream.get_events(
                start_id=start_id,
                end_id=end_id,
                reverse=False,
                filter_out_type=self.filter_out,
                filter_hidden=True,
            )
        )
        events.extend(events_to_add)

        # Find all delegate action/observation pairs
        delegate_ranges: list[tuple[int, int]] = []
        delegate_action_ids: list[int] = []  # stack of unmatched delegate action IDs

        for event in events:
            if isinstance(event, AgentDelegateAction):
                delegate_action_ids.append(event.id)
                # Note: we can get agent=event.agent and task=event.inputs.get('task','')
                # if we need to track these in the future

            elif isinstance(event, AgentDelegateObservation):
                # Match with most recent unmatched delegate action
                if not delegate_action_ids:
                    self.log(
                        'warning',
                        f'Found AgentDelegateObservation without matching action at id={event.id}',
                    )
                    continue

                action_id = delegate_action_ids.pop()
                delegate_ranges.append((action_id, event.id))

        # Filter out events between delegate action/observation pairs
        if delegate_ranges:
            filtered_events: list[Event] = []
            current_idx = 0

            for start_id, end_id in sorted(delegate_ranges):
                # Add events before delegate range
                filtered_events.extend(
                    event for event in events[current_idx:] if event.id < start_id
                )

                # Add delegate action and observation
                filtered_events.extend(
                    event for event in events if event.id in (start_id, end_id)
                )

                # Update index to after delegate range
                current_idx = next(
                    (i for i, e in enumerate(events) if e.id > end_id), len(events)
                )

            # Add any remaining events after last delegate range
            filtered_events.extend(events[current_idx:])

            self.state.history = filtered_events
        else:
            self.state.history = events

        # make sure history is in sync
        self.state.start_id = start_id

    def _apply_conversation_window(self, events: list[Event]) -> list[Event]:
        """Cuts history roughly in half when context window is exceeded, preserving action-observation pairs
        and ensuring the first user message is always included.

        The algorithm:
        1. Cut history in half
        2. Check first event in new history:
           - If Observation: find and include its Action
           - If MessageAction: ensure its related Action-Observation pair isn't split
        3. Always include the first user message

        Args:
            events: List of events to filter

        Returns:
            Filtered list of events keeping newest half while preserving pairs
        """
        if not events:
            return events

        # Find first user message - we'll need to ensure it's included
        first_user_msg = next(
            (
                e
                for e in events
                if isinstance(e, MessageAction) and e.source == EventSource.USER
            ),
            None,
        )

        # cut in half
        mid_point = max(1, len(events) // 2)
        kept_events = events[mid_point:]

        # Handle first event in truncated history
        if kept_events:
            i = 0
            while i < len(kept_events):
                first_event = kept_events[i]
                if isinstance(first_event, Observation) and first_event.cause:
                    # Find its action and include it
                    matching_action = next(
                        (
                            e
                            for e in reversed(events[:mid_point])
                            if isinstance(e, Action) and e.id == first_event.cause
                        ),
                        None,
                    )
                    if matching_action:
                        kept_events = [matching_action] + kept_events
                    else:
                        self.log(
                            'warning',
                            f'Found Observation without matching Action at id={first_event.id}',
                        )
                        # drop this observation
                        kept_events = kept_events[1:]
                    break

                elif isinstance(first_event, MessageAction) or (
                    isinstance(first_event, Action)
                    and first_event.source == EventSource.USER
                ):
                    # if it's a message action or a user action, keep it and continue to find the next event
                    i += 1
                    continue

                else:
                    # if it's an action with source == EventSource.AGENT, we're good
                    break

        # Save where to continue from in next reload
        if kept_events:
            self.state.truncation_id = kept_events[0].id

        # Ensure first user message is included
        if first_user_msg and first_user_msg not in kept_events:
            kept_events = [first_user_msg] + kept_events

        # start_id points to first user message
        if first_user_msg:
            self.state.start_id = first_user_msg.id

        return kept_events

    def _is_stuck(self):
        """Checks if the agent or its delegate is stuck in a loop.

        Returns:
            bool: True if the agent is stuck, False otherwise.
        """
        # check if delegate stuck
        if self.delegate and self.delegate._is_stuck():
            return True

        return self._stuck_detector.is_stuck()

    def __repr__(self):
        return (
            f'AgentController(id={self.id}, agent={self.agent!r}, '
            f'event_stream={self.event_stream!r}, '
            f'state={self.state!r}, agent_task={self.agent_task!r}, '
            f'delegate={self.delegate!r}, _pending_action={self._pending_action!r})'
        )<|MERGE_RESOLUTION|>--- conflicted
+++ resolved
@@ -282,18 +282,11 @@
             if self.state.agent_state == AgentState.USER_REJECTED:
                 await self.set_agent_state_to(AgentState.AWAITING_USER_INPUT)
             return
-<<<<<<< HEAD
 
         if observation.source == EventSource.USER:
             if self.state.agent_state == AgentState.AWAITING_USER_INPUT:
                 await self.set_agent_state_to(AgentState.RUNNING)
 
-        if isinstance(observation, CmdOutputObservation):
-            return
-        elif isinstance(observation, AgentDelegateObservation):
-            self.state.history.on_event(observation)
-=======
->>>>>>> 00ffc33d
         elif isinstance(observation, ErrorObservation):
             if self.state.agent_state == AgentState.ERROR:
                 self.state.metrics.merge(self.state.local_metrics)
