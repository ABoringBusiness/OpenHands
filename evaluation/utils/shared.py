--- conflicted
+++ resolved
@@ -17,10 +17,7 @@
 
 from openhands.controller.state.state import State
 from openhands.core.config import LLMConfig, SandboxConfig
-<<<<<<< HEAD
-=======
 from openhands.core.config.agent_config import AgentConfig
->>>>>>> 1a7003a7
 from openhands.core.config.condenser_config import (
     CondenserConfig,
     NoOpCondenserConfig,
