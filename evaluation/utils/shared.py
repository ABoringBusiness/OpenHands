import json
import logging
import multiprocessing as mp
import os
import pathlib
import subprocess
import time
import traceback
from concurrent.futures import ProcessPoolExecutor, as_completed
from typing import Any, Awaitable, Callable, TextIO

import pandas as pd
from pydantic import BaseModel
from tqdm import tqdm

from openhands.controller.state.state import State
from openhands.core.config import LLMConfig
from openhands.core.logger import get_console_handler
from openhands.core.logger import openhands_logger as logger
from openhands.events.action import Action
from openhands.events.action.message import MessageAction


class EvalMetadata(BaseModel):
    agent_class: str
    llm_config: LLMConfig
    max_iterations: int
    eval_output_dir: str
    start_time: str
    git_commit: str
    dataset: str | None = None
    data_split: str | None = None
    details: dict[str, Any] | None = None

    def model_dump(self, *args, **kwargs):
        dumped_dict = super().model_dump(*args, **kwargs)
        # avoid leaking sensitive information
        dumped_dict['llm_config'] = self.llm_config.to_safe_dict()
        return dumped_dict

    def model_dump_json(self, *args, **kwargs):
        dumped = super().model_dump_json(*args, **kwargs)
        dumped_dict = json.loads(dumped)
        logger.debug(f'Dumped metadata: {dumped_dict}')
        # avoid leaking sensitive information
        dumped_dict['llm_config'] = self.llm_config.to_safe_dict()
        return json.dumps(dumped_dict)


class EvalOutput(BaseModel):
    # NOTE: User-specified
    instance_id: str
    # output of the evaluation
    # store anything that is needed for the score calculation
    test_result: dict[str, Any]

    instruction: str | None = None

    # Interaction info
    metadata: EvalMetadata | None = None
    history: list[tuple[dict[str, Any], dict[str, Any]]] | None = None
    metrics: dict[str, Any] | None = None
    error: str | None = None

    # Optionally save the input test instance
    instance: dict[str, Any] | None = None

    def model_dump(self, *args, **kwargs):
        dumped_dict = super().model_dump(*args, **kwargs)
        # Remove None values
        dumped_dict = {k: v for k, v in dumped_dict.items() if v is not None}
        # Apply custom serialization for metadata (to avoid leaking sensitive information)
        if self.metadata is not None:
            dumped_dict['metadata'] = self.metadata.model_dump()
        return dumped_dict

    def model_dump_json(self, *args, **kwargs):
        dumped = super().model_dump_json(*args, **kwargs)
        dumped_dict = json.loads(dumped)
        # Apply custom serialization for metadata (to avoid leaking sensitive information)
        if 'metadata' in dumped_dict:
            dumped_dict['metadata'] = json.loads(self.metadata.model_dump_json())
        return json.dumps(dumped_dict)


def codeact_user_response(
    state: State,
    encapsulate_solution: bool = False,
    try_parse: Callable[[Action], str] | None = None,
) -> str:
    encaps_str = (
        (
            'Please encapsulate your final answer (answer ONLY) within <solution> and </solution>.\n'
            'For example: The answer to the question is <solution> 42 </solution>.\n'
        )
        if encapsulate_solution
        else ''
    )
    msg = (
        'Please continue working on the task on whatever approach you think is suitable.\n'
        'If you think you have solved the task, please first send your answer to user through message and then <execute_bash> exit </execute_bash>.\n'
        f'{encaps_str}'
        'IMPORTANT: YOU SHOULD NEVER ASK FOR HUMAN HELP.\n'
    )

    if state.history:
        # check if the last action has an answer, if so, early exit
        if try_parse is not None:
            last_action = state.history.get_last_action()
            ans = try_parse(last_action)
            if ans is not None:
                return '/exit'

        # check if the agent has tried to talk to the user 3 times, if so, let the agent know it can give up
        user_msgs = [
            event
            for event in state.history.get_events()
            if isinstance(event, MessageAction) and event.source == 'user'
        ]
        if len(user_msgs) >= 2:
            # let the agent know that it can give up when it has tried 3 times
            return (
                msg
                + 'If you want to give up, run: <execute_bash> exit </execute_bash>.\n'
            )
    return msg


def cleanup():
    print('Cleaning up child processes...')
    for process in mp.active_children():
        print(f'Terminating child process: {process.name}')
        process.terminate()
        process.join()


def make_metadata(
    llm_config: LLMConfig,
    dataset_name: str,
    agent_class: str,
    max_iterations: int,
    eval_note: str | None,
    eval_output_dir: str,
    data_split: str | None = None,
    details: dict[str, Any] | None = None,
) -> EvalMetadata:
    model_name = llm_config.model.split('/')[-1]
    model_path = model_name.replace(':', '_')
    eval_note = f'_N_{eval_note}' if eval_note else ''

    eval_output_path = os.path.join(
        eval_output_dir,
        dataset_name,
        agent_class,
        f'{model_path}_maxiter_{max_iterations}{eval_note}',
    )

    pathlib.Path(eval_output_path).mkdir(parents=True, exist_ok=True)
    pathlib.Path(os.path.join(eval_output_path, 'logs')).mkdir(
        parents=True, exist_ok=True
    )
    logger.info(f'Using evaluation output directory: {eval_output_path}')

    metadata = EvalMetadata(
        agent_class=agent_class,
        llm_config=llm_config,
        max_iterations=max_iterations,
        eval_output_dir=eval_output_path,
        start_time=time.strftime('%Y-%m-%d %H:%M:%S'),
        git_commit=subprocess.check_output(['git', 'rev-parse', 'HEAD'])
        .decode('utf-8')
        .strip(),
        dataset=dataset_name,
        data_split=data_split,
        details=details,
    )
    metadata_json = metadata.model_dump_json()
    logger.info(f'Metadata: {metadata_json}')
    with open(os.path.join(eval_output_path, 'metadata.json'), 'w') as f:
        f.write(metadata_json)

    return metadata


def prepare_dataset(
    dataset: pd.DataFrame,
    output_file: str,
    eval_n_limit: int,
    eval_ids: list[str] | None = None,
    skip_num: int | None = None,
):
    assert (
        'instance_id' in dataset.columns
    ), "Expected 'instance_id' column in the dataset. You should define your own unique identifier for each instance and use it as the 'instance_id' column."
    id_column = 'instance_id'
    logger.info(f'Writing evaluation output to {output_file}')
    finished_ids: set[str] = set()
    if os.path.exists(output_file):
        with open(output_file, 'r') as f:
            for line in f:
                data = json.loads(line)
                finished_ids.add(str(data[id_column]))
        logger.warning(
            f'\nOutput file {output_file} already exists. Loaded {len(finished_ids)} finished instances.'
        )

    if eval_ids:
        eval_ids_converted = [dataset[id_column].dtype.type(id) for id in eval_ids]
        dataset = dataset[dataset[id_column].isin(eval_ids_converted)]
        logger.info(f'Limiting evaluation to {len(eval_ids)} specific instances.')
    elif skip_num and skip_num >= 0:
        skip_num = min(skip_num, len(dataset))
        dataset = dataset.iloc[skip_num:]
        logger.info(
            f'Starting evaluation with skipping first {skip_num} instances ({len(dataset)} instances to run).'
        )
        if eval_n_limit and eval_n_limit > 0:
            dataset = dataset.head(eval_n_limit)
            logger.info(f'Limiting evaluation to {eval_n_limit} instances.')
    elif eval_n_limit and eval_n_limit > 0:
        dataset = dataset.head(eval_n_limit)
        logger.info(f'Limiting evaluation to first {eval_n_limit} instances.')

    new_dataset = [
        instance
        for _, instance in dataset.iterrows()
        if str(instance[id_column]) not in finished_ids
    ]
    logger.info(
        f'Finished instances: {len(finished_ids)}, Remaining instances: {len(new_dataset)}'
    )

    return pd.DataFrame(new_dataset)


def update_progress(
    result: EvalOutput,
    pbar: tqdm,
    output_fp: TextIO,
):
    """Update the progress bar and write the result to the output file."""
    pbar.update(1)
    pbar.set_description(f'Instance {result.instance_id}')
    pbar.set_postfix_str(f'Test Result: {result.test_result}')
    logger.info(
        f'Finished evaluation for instance {result.instance_id}: {str(result.test_result)[:300]}...\n'
    )
    output_fp.write(json.dumps(result.model_dump()) + '\n')
    output_fp.flush()


def _process_instance_wrapper(
    process_instance_func: Callable[[pd.Series, EvalMetadata, bool], EvalOutput],
    instance: pd.Series,
    metadata: EvalMetadata,
    use_mp: bool,
    max_retries: int = 5,
) -> EvalOutput:
    """Wrap the process_instance_func to handle retries and errors.

    Retry an instance up to max_retries times if it fails (e.g., due to transient network/runtime issues).
    """
    for attempt in range(max_retries + 1):
        try:
            result = process_instance_func(instance, metadata, use_mp)
            return result
        except Exception as e:
<<<<<<< HEAD
            error = str(e)
            stacktrace = traceback.format_exc()
            if attempt == max_retries:
                logger.exception(e)
                msg = (
                    '-' * 10
                    + '\n'
                    + f'Error in instance [{instance.instance_id}]: {error}. Stacktrace:\n{stacktrace}'
                    + '\n'
                    + f'[Encountered after {max_retries} retries. Please check the logs and report the issue.]'
                    + '-' * 10
                )
=======
            if attempt == max_retries:
>>>>>>> f7ebc1cf
                # Raise an error after all retries & stop the evaluation
                raise RuntimeError(
                    f'Maximum error retries reached for instance {instance.instance_id}'
                ) from e
<<<<<<< HEAD
=======
            error = str(e)
            stacktrace = traceback.format_exc()
>>>>>>> f7ebc1cf
            msg = (
                '-' * 10
                + '\n'
                + f'Error in instance [{instance.instance_id}]: {error}. Stacktrace:\n{stacktrace}'
                + '\n'
                + '-' * 10
<<<<<<< HEAD
                + f'[The above error occurred. Retrying... (attempt {attempt + 1} of {max_retries})]'
=======
                + '[This error occurred after maximum retries]'
>>>>>>> f7ebc1cf
                + '-' * 10
                + '\n'
            )
            logger.error(msg)
            if use_mp:
                print(msg)  # use print to directly print to console
<<<<<<< HEAD
            time.sleep(5)
=======
            time.sleep(1)  # Add a small delay before retrying
>>>>>>> f7ebc1cf


def run_evaluation(
    dataset: pd.DataFrame,
    metadata: EvalMetadata | None,
    output_file: str,
    num_workers: int,
    process_instance_func: Callable[
        [pd.Series, EvalMetadata, bool], Awaitable[EvalOutput]
    ],
    max_retries: int = 5,  # number of retries for each instance
):
    use_multiprocessing = num_workers > 1
<<<<<<< HEAD
    if metadata is not None:
        logger.info(
            f'Evaluation started with Agent {metadata.agent_class}:\n'
            f'model {metadata.llm_config.model}, max iterations {metadata.max_iterations}.\n'
        )
    else:
        logger.info(f'Evaluation started with {num_workers} workers.')
=======
    logger.info(
        f'Evaluation started with Agent {metadata.agent_class}:\n'
        f'model {metadata.llm_config.model}, max iterations {metadata.max_iterations}.\n'
    )
>>>>>>> f7ebc1cf

    total_instances = len(dataset)
    pbar = tqdm(total=total_instances, desc='Instances processed')
    output_fp = open(output_file, 'a')

    try:
        if use_multiprocessing:
            with ProcessPoolExecutor(num_workers) as executor:
                futures = [
                    executor.submit(
                        _process_instance_wrapper,
                        process_instance_func=process_instance_func,
                        instance=instance,
                        metadata=metadata,
                        use_mp=True,
                        max_retries=max_retries,
                    )
                    for _, instance in dataset.iterrows()
                ]
                for future in as_completed(futures):
                    result = future.result()
                    update_progress(result, pbar, output_fp)
        else:
            for _, instance in dataset.iterrows():
                result = _process_instance_wrapper(
                    process_instance_func=process_instance_func,
                    instance=instance,
                    metadata=metadata,
                    use_mp=False,
                    max_retries=max_retries,
                )
                update_progress(result, pbar, output_fp)

    except KeyboardInterrupt:
        print('\nKeyboardInterrupt received. Cleaning up...\n')
        cleanup()

    output_fp.close()
    logger.info('\nEvaluation finished.\n')


def reset_logger_for_multiprocessing(
    logger: logging.Logger, instance_id: str, log_dir: str
):
    """Reset the logger for multiprocessing.

    Save logs to a separate file for each process, instead of trying to write to the
    same file/console from multiple processes.
    """
    # Set up logger
    log_file = os.path.join(
        log_dir,
        f'instance_{instance_id}.log',
    )
    # Remove all existing handlers from logger
    for handler in logger.handlers[:]:
        logger.removeHandler(handler)
    # add back the console handler to print ONE line
    logger.addHandler(get_console_handler())
    logger.info(
        f'Starting evaluation for instance {instance_id}.\n'
        f'Hint: run "tail -f {log_file}" to see live logs in a separate shell'
    )
    # Remove all existing handlers from logger
    for handler in logger.handlers[:]:
        logger.removeHandler(handler)
    os.makedirs(os.path.dirname(log_file), exist_ok=True)
    file_handler = logging.FileHandler(log_file)
    file_handler.setFormatter(
        logging.Formatter('%(asctime)s - %(levelname)s - %(message)s')
    )
    logger.addHandler(file_handler)<|MERGE_RESOLUTION|>--- conflicted
+++ resolved
@@ -265,7 +265,6 @@
             result = process_instance_func(instance, metadata, use_mp)
             return result
         except Exception as e:
-<<<<<<< HEAD
             error = str(e)
             stacktrace = traceback.format_exc()
             if attempt == max_retries:
@@ -278,40 +277,24 @@
                     + f'[Encountered after {max_retries} retries. Please check the logs and report the issue.]'
                     + '-' * 10
                 )
-=======
-            if attempt == max_retries:
->>>>>>> f7ebc1cf
                 # Raise an error after all retries & stop the evaluation
                 raise RuntimeError(
                     f'Maximum error retries reached for instance {instance.instance_id}'
                 ) from e
-<<<<<<< HEAD
-=======
-            error = str(e)
-            stacktrace = traceback.format_exc()
->>>>>>> f7ebc1cf
             msg = (
                 '-' * 10
                 + '\n'
                 + f'Error in instance [{instance.instance_id}]: {error}. Stacktrace:\n{stacktrace}'
                 + '\n'
                 + '-' * 10
-<<<<<<< HEAD
                 + f'[The above error occurred. Retrying... (attempt {attempt + 1} of {max_retries})]'
-=======
-                + '[This error occurred after maximum retries]'
->>>>>>> f7ebc1cf
                 + '-' * 10
                 + '\n'
             )
             logger.error(msg)
             if use_mp:
                 print(msg)  # use print to directly print to console
-<<<<<<< HEAD
             time.sleep(5)
-=======
-            time.sleep(1)  # Add a small delay before retrying
->>>>>>> f7ebc1cf
 
 
 def run_evaluation(
@@ -325,7 +308,7 @@
     max_retries: int = 5,  # number of retries for each instance
 ):
     use_multiprocessing = num_workers > 1
-<<<<<<< HEAD
+
     if metadata is not None:
         logger.info(
             f'Evaluation started with Agent {metadata.agent_class}:\n'
@@ -333,12 +316,6 @@
         )
     else:
         logger.info(f'Evaluation started with {num_workers} workers.')
-=======
-    logger.info(
-        f'Evaluation started with Agent {metadata.agent_class}:\n'
-        f'model {metadata.llm_config.model}, max iterations {metadata.max_iterations}.\n'
-    )
->>>>>>> f7ebc1cf
 
     total_instances = len(dataset)
     pbar = tqdm(total=total_instances, desc='Instances processed')
