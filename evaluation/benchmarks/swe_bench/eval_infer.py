--- conflicted
+++ resolved
@@ -184,11 +184,7 @@
 
         # Set +x
         action = CmdRunAction(command='chmod +x /tmp/eval.sh')
-<<<<<<< HEAD
-        action.timeout = 600
-=======
         action.set_hard_timeout(600)
->>>>>>> a1208724
         logger.info(action, extra={'msg_type': 'ACTION'})
         obs = runtime.run_action(action)
         logger.info(obs, extra={'msg_type': 'OBSERVATION'})
@@ -203,11 +199,7 @@
             "echo 'APPLY_PATCH_FAIL')))"
         )
         action = CmdRunAction(command=exec_command)
-<<<<<<< HEAD
-        action.timeout = 600
-=======
         action.set_hard_timeout(600)
->>>>>>> a1208724
         obs = runtime.run_action(action)
         assert isinstance(obs, CmdOutputObservation)
         apply_patch_output = obs.content
@@ -229,11 +221,7 @@
             # Run eval script in background and save output to log file
             log_file = '/tmp/eval_output.log'
             action = CmdRunAction(command=f'/tmp/eval.sh > {log_file} 2>&1 & echo $!')
-<<<<<<< HEAD
-            action.timeout = 300  # Short timeout just to get the process ID
-=======
             action.set_hard_timeout(300)  # Short timeout just to get the process ID
->>>>>>> a1208724
             obs = runtime.run_action(action)
 
             if isinstance(obs, CmdOutputObservation) and obs.exit_code == 0:
@@ -256,11 +244,7 @@
                     check_action = CmdRunAction(
                         command=f'ps -p {pid} > /dev/null; echo $?'
                     )
-<<<<<<< HEAD
-                    check_action.timeout = 300
-=======
                     check_action.set_hard_timeout(300)
->>>>>>> a1208724
                     check_obs = runtime.run_action(check_action)
                     if (
                         isinstance(check_obs, CmdOutputObservation)
@@ -378,14 +362,6 @@
     # Load predictions
     assert args.input_file.endswith('.jsonl'), 'Input file must be a jsonl file.'
     required_fields = ['instance_id', 'model_patch', 'test_result']
-<<<<<<< HEAD
-    predictions = pd.DataFrame.from_records(
-        [
-            {k: v for k, v in json.loads(line).items() if k in required_fields}
-            for line in tqdm(open(args.input_file), desc='Loading predictions')
-        ]
-    )
-=======
     with open(args.input_file) as f:
         predictions = pd.DataFrame.from_records(
             [
@@ -393,7 +369,6 @@
                 for line in tqdm(f, desc='Loading predictions')
             ]
         )
->>>>>>> a1208724
     assert (
         'instance_id' in predictions.columns
     ), 'Input file must contain instance_id column.'
