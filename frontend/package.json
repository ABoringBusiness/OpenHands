--- conflicted
+++ resolved
@@ -108,14 +108,9 @@
     "lint-staged": "^15.2.11",
     "msw": "^2.6.6",
     "postcss": "^8.4.47",
-<<<<<<< HEAD
-    "prettier": "^3.3.3",
+    "prettier": "^3.4.2",
     "redux-mock-store": "^1.5.5",
-    "tailwindcss": "^3.4.14",
-=======
-    "prettier": "^3.4.2",
     "tailwindcss": "^3.4.17",
->>>>>>> ebb2d86c
     "typescript": "^5.6.3",
     "vite-plugin-svgr": "^4.2.0",
     "vite-tsconfig-paths": "^5.1.4",
