--- conflicted
+++ resolved
@@ -40,12 +40,9 @@
     return data;
   }
 
-<<<<<<< HEAD
-  static async getFiles(path?: string): Promise<string[]> {
-    const { data } = await openHands.get<string[]>("/api/list-files", {
-=======
   /**
    * Retrieve the list of files available in the workspace
+   * @param conversationId Conversation ID
    * @param path Path to list files from
    * @returns List of files available in the given path. If path is not provided, it lists all the files in the workspace
    */
@@ -55,25 +52,20 @@
   ): Promise<string[]> {
     const url = `/api/conversations/${conversationId}/list-files`;
     const { data } = await openHands.get<string[]>(url, {
->>>>>>> ee5f49af
       params: { path },
     });
     return data;
   }
 
-<<<<<<< HEAD
-  static async getFile(path: string): Promise<string> {
-    const { data } = await openHands.get<{ code: string }>("/api/select-file", {
-=======
   /**
    * Retrieve the content of a file
+   * @param conversationId Conversation ID
    * @param path Full path of the file to retrieve
    * @returns Content of the file
    */
   static async getFile(conversationId: string, path: string): Promise<string> {
     const url = `/api/conversations/${conversationId}/select-file`;
     const { data } = await openHands.get<{ code: string }>(url, {
->>>>>>> ee5f49af
       params: { file: path },
     });
 
@@ -97,12 +89,10 @@
     return data;
   }
 
-<<<<<<< HEAD
-  static async uploadFiles(files: File[]): Promise<FileUploadSuccessResponse> {
-=======
-  /**
-   * Upload a file to the workspace
-   * @param file File to upload
+  /**
+   * Upload files to the workspace
+   * @param conversationId Conversation ID
+   * @param files Files to upload
    * @returns Success message or error message
    */
   static async uploadFiles(
@@ -110,7 +100,6 @@
     files: File[],
   ): Promise<FileUploadSuccessResponse> {
     const url = `/api/conversations/${conversationId}/upload-files`;
->>>>>>> ee5f49af
     const formData = new FormData();
     files.forEach((file) => formData.append("files", file));
 
@@ -122,16 +111,10 @@
     return data;
   }
 
-<<<<<<< HEAD
-  static async submitFeedback(feedback: Feedback): Promise<FeedbackResponse> {
-    const { data } = await openHands.post<FeedbackResponse>(
-      "/api/submit-feedback",
-      feedback,
-    );
-=======
   /**
    * Send feedback to the server
-   * @param data Feedback data
+   * @param conversationId Conversation ID
+   * @param feedback Feedback data
    * @returns The stored feedback data
    */
   static async submitFeedback(
@@ -140,7 +123,6 @@
   ): Promise<FeedbackResponse> {
     const url = `/api/conversations/${conversationId}/submit-feedback`;
     const { data } = await openHands.post<FeedbackResponse>(url, feedback);
->>>>>>> ee5f49af
     return data;
   }
 
@@ -154,12 +136,10 @@
     return response.status === 200;
   }
 
-<<<<<<< HEAD
-  static async getWorkspaceZip(): Promise<Blob> {
-    const response = await openHands.get("/api/zip-directory", {
-=======
   /**
    * Refresh Github Token
+   * @param appMode Application mode
+   * @param userId User ID
    * @returns Refreshed Github access token
    */
   static async refreshToken(
@@ -179,12 +159,12 @@
 
   /**
    * Get the blob of the workspace zip
+   * @param conversationId Conversation ID
    * @returns Blob of the workspace zip
    */
   static async getWorkspaceZip(conversationId: string): Promise<Blob> {
     const url = `/api/conversations/${conversationId}/zip-directory`;
     const response = await openHands.get(url, {
->>>>>>> ee5f49af
       responseType: "blob",
     });
     return response.data;
@@ -202,13 +182,9 @@
     return data;
   }
 
-<<<<<<< HEAD
-  static async getVSCodeUrl(): Promise<GetVSCodeUrlResponse> {
-    const { data } =
-      await openHands.get<GetVSCodeUrlResponse>("/api/vscode-url");
-=======
   /**
    * Get the VSCode URL
+   * @param conversationId Conversation ID
    * @returns VSCode URL
    */
   static async getVSCodeUrl(
@@ -217,7 +193,6 @@
     const { data } = await openHands.get<GetVSCodeUrlResponse>(
       `/api/conversations/${conversationId}/vscode-url`,
     );
->>>>>>> ee5f49af
     return data;
   }
 
@@ -230,32 +205,6 @@
     return data;
   }
 
-<<<<<<< HEAD
-  static async getRepoInstructions(repoName: string): Promise<RepoInstructions> {
-    const { data } = await openHands.get<RepoInstructions>("/api/instructions", {
-      params: { repo: repoName },
-    });
-    return data;
-  }
-
-  static async createInstructionsPR(
-    repoName: string,
-    instructions: string,
-  ): Promise<CreateInstructionsPRResponse> {
-    const { data } = await openHands.post<CreateInstructionsPRResponse>(
-      "/api/instructions/create",
-      {
-        repo: repoName,
-        instructions,
-      },
-    );
-    return data;
-  }
-
-  static async getMicroAgents(repoName: string): Promise<MicroAgent[]> {
-    const { data } = await openHands.get<MicroAgent[]>("/api/microagents", {
-      params: { repo: repoName },
-=======
   static async searchEvents(
     conversationId: string,
     params: {
@@ -281,38 +230,10 @@
         start_date: params.startDate,
         end_date: params.endDate,
       },
->>>>>>> ee5f49af
-    });
-    return data;
-  }
-
-<<<<<<< HEAD
-  static async addTemporaryMicroAgent(
-    repoName: string,
-    instructions: string,
-  ): Promise<AddMicroAgentResponse> {
-    const { data } = await openHands.post<AddMicroAgentResponse>(
-      "/api/microagents/temporary",
-      {
-        repo: repoName,
-        instructions,
-      },
-    );
-    return data;
-  }
-
-  static async addPermanentMicroAgent(
-    repoName: string,
-    instructions: string,
-  ): Promise<AddMicroAgentResponse> {
-    const { data } = await openHands.post<AddMicroAgentResponse>(
-      "/api/microagents/permanent",
-      {
-        repo: repoName,
-        instructions,
-      },
-    );
-=======
+    });
+    return data;
+  }
+
   static async newConversation(params: {
     githubToken?: string;
     args?: Record<string, unknown>;
@@ -325,7 +246,6 @@
       args: params.args,
       selected_repository: params.selectedRepository,
     });
->>>>>>> ee5f49af
     return data;
   }
 }
